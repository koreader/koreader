--- conflicted
+++ resolved
@@ -265,11 +265,7 @@
     local ok, stored = pcall(dofile, history_file)
     if ok and stored.highlight then
         local _, docname = util.splitFilePathName(doc_file)
-<<<<<<< HEAD
-        local title, author = self:getTitle(string.sub(docname, 0, -5))
-=======
         local title, author = self:getTitle(util.splitFileNameSuffix(docname))
->>>>>>> c4e1cd62
         clippings[title] = {
             file = doc_file,
             title = title,
@@ -287,15 +283,9 @@
                               DocSettings:getPathFromHistory(f) .. "/" ..
                               DocSettings:getNameFromHistory(f))
     end
-<<<<<<< HEAD
-    for item in readhistory.hist do
-        self:parseHistoryFile(clippings,
-                              DocSettings:getSidebarFile(item.file),
-=======
     for _, item in ipairs(ReadHistory.hist) do
         self:parseHistoryFile(clippings,
                               DocSettings:getSidecarFile(item.file),
->>>>>>> c4e1cd62
                               item.file)
     end
 
