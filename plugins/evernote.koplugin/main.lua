local InputContainer = require("ui/widget/container/inputcontainer")
local LoginDialog = require("ui/widget/logindialog")
local InfoMessage = require("ui/widget/infomessage")
local NetworkMgr = require("ui/network/manager")
local DataStorage = require("datastorage")
local DocSettings = require("docsettings")
local UIManager = require("ui/uimanager")
local Screen = require("device").screen
local util = require("ffi/util")
local Device = require("device")
local DEBUG = require("dbg")
local T = require("ffi/util").template
local _ = require("gettext")
local slt2 = require('slt2')
local MyClipping = require("clip")
local realpath = require("ffi/util").realpath

local EvernoteExporter = InputContainer:new{
    name = "evernote",
    login_title = _("Login to Evernote"),
    notebook_name = _("KOReader Notes"),
    evernote_domain = nil,
    notemarks = _("Note: "),
    clipping_dir = DataStorage:getDataDir() .. "/clipboard",

    evernote_token = nil,
    notebook_guid = nil,
}

function EvernoteExporter:init()
    self.ui.menu:registerToMainMenu(self)

    local settings = G_reader_settings:readSetting("evernote") or {}
    self.evernote_domain = settings.domain
    self.evernote_username = settings.username or ""
    self.evernote_token = settings.token
    self.notebook_guid = settings.notebook
    self.html_export = settings.html_export or false
    if self.html_export then
        self.txt_export = false
    else
        self.txt_export = settings.txt_export or false
    end

    self.parser = MyClipping:new{
        my_clippings = "/mnt/us/documents/My Clippings.txt",
        history_dir = "./history",
    }
    self.template = slt2.loadfile(self.path.."/note.tpl")
    self:migrateClippings()
    self.config = DocSettings:open(util.joinPath(self.clipping_dir, "evernote.sdr"))
end

function EvernoteExporter:isDocless()
    return self.ui == nil or self.ui.document == nil or self.view == nil
end

function EvernoteExporter:readyToExport()
    return self.evernote_token ~= nil or self.html_export ~= false or self.txt_export ~= false
end

function EvernoteExporter:migrateClippings()
    local old_dir = util.joinPath(util.realpath(util.joinPath(self.path, "..")),
        "evernote.sdr")
    if lfs.attributes(old_dir, "mode") == "directory" then
        local mv_bin = Device:isAndroid() and "/system/bin/mv" or "/bin/mv"
        return util.execute(mv_bin, old_dir, self.clipping_dir) == 0
    end
end

function EvernoteExporter:addToMainMenu(tab_item_table)
    table.insert(tab_item_table.plugins, {
        text = _("Evernote"),
        sub_item_table = {
            {
                text_func = function()
                    local domain
                    if self.evernote_domain == "sandbox" then
                        domain = "Sandbox"
                    elseif self.evernote_domain == "yinxiang" then
                        domain = "Yinxiang"
                    else
                        domain = "Evernote"
                    end
                    return self.evernote_token and (_("Logout") .. " " .. domain)
                            or _("Login")
                end,
                callback_func = function()
                    return self.evernote_token and function() self:logout() end
                            or nil
                end,
                sub_item_table_func = function()
                    return not self.evernote_token and {
                        {
                            text = "Evernote",
                            callback = function()
                                self.evernote_domain = nil
                                self:login()
                            end
                        },
                        {
                            text = "印象笔记",
                            callback = function()
                                self.evernote_domain = "yinxiang"
                                self:login()
                            end
                        }
                    } or nil
                end,
            },
            {
                text = _("Export all notes in this book"),
                enabled_func = function()
                    return not self:isDocless() and self:readyToExport()
                end,
                callback = function()
                    UIManager:scheduleIn(0.5, function()
                        self:exportCurrentNotes(self.view)
                    end)

                    UIManager:show(InfoMessage:new{
                        text = _("Exporting may take several seconds…"),
                        timeout = 1,
                    })
                end
            },
            {
                text = _("Export all notes in your library"),
                enabled_func = function()
                    return self:readyToExport()
                end,
                callback = function()
                    UIManager:scheduleIn(0.5, function()
                        self:exportAllNotes()
                    end)

                    UIManager:show(InfoMessage:new{
                        text = _("Exporting may take several minutes…"),
                        timeout = 1,
                    })
                end
            },
            {
                text = _("Export to local HTML files"),
                checked_func = function() return self.html_export end,
                callback = function()
                    self.html_export = not self.html_export
<<<<<<< HEAD
                    self:saveSettings()
=======
                    if self.html_export then self.txt_export = false end
                    self:onSaveSettings()
                end
            },
            {
                text = _("Export to local clipping text file"),
                checked_func = function() return self.txt_export end,
                callback = function()
                    self.txt_export = not self.txt_export
                    if self.txt_export then self.html_export = false end
                    self:onSaveSettings()
>>>>>>> c4e1cd62
                end
            },
            {
                text = _("Purge history records"),
                callback = function()
                    self.config:purge()
                    UIManager:show(InfoMessage:new{
                        text = _("History records are purged.\nAll notes will be exported again next time.\nSuggest to remove existing KOReaderClipping.txt to avoid a duplication."),
                    })
                end
            },
            {
                text = _("  - All notes will be exported again next time"),
                enabled = false,
            }
        }
    })
end

function EvernoteExporter:login()
    if not NetworkMgr:isOnline() then
        NetworkMgr:promptWifiOn()
    end
    self.login_dialog = LoginDialog:new{
        title = self.login_title,
        username = self.evernote_username or "",
        buttons = {
            {
                {
                    text = _("Cancel"),
                    enabled = true,
                    callback = function()
                        self:closeDialog()
                    end,
                },
                {
                    text = _("Login"),
                    enabled = true,
                    callback = function()
                        local username, password = self:getCredential()
                        self:closeDialog()
                        UIManager:scheduleIn(0.5, function()
                            self:doLogin(username, password)
                        end)

                        UIManager:show(InfoMessage:new{
                            text = _("Logging in. Please wait…"),
                            timeout = 1,
                        })
                    end,
                },
            },
        },
        width = Screen:getWidth() * 0.8,
        height = Screen:getHeight() * 0.4,
    }

    self.login_dialog:onShowKeyboard()
    UIManager:show(self.login_dialog)
end

function EvernoteExporter:closeDialog()
    self.login_dialog:onClose()
    UIManager:close(self.login_dialog)
end

function EvernoteExporter:getCredential()
    return self.login_dialog:getCredential()
end

function EvernoteExporter:doLogin(username, password)
    local EvernoteOAuth = require("EvernoteOAuth")
    local EvernoteClient = require("EvernoteClient")

    local oauth = EvernoteOAuth:new{
        domain = self.evernote_domain,
        username = username,
        password = password,
    }
    self.evernote_username = username
    local ok, token = pcall(oauth.getToken, oauth)
    -- prompt users to turn on Wifi if network is unreachable
    if not ok and token then
        UIManager:show(InfoMessage:new{
            text = _("An error occurred while logging in:") .. "\n" .. token,
        })
        return
    end

    local client = EvernoteClient:new{
        domain = self.evernote_domain,
        authToken = token,
    }
    local guid
    ok, guid = pcall(self.getExportNotebook, self, client)
    if not ok and guid and guid:find("Transport not open") then
        NetworkMgr:promptWifiOn()
        return
    elseif not ok and guid then
        UIManager:show(InfoMessage:new{
            text = _("An error occurred while logging in:") .. "\n" .. guid,
        })
    elseif ok and guid then
        self.evernote_token = token
        self.notebook_guid = guid
        UIManager:show(InfoMessage:new{
            text = _("Logged in to Evernote."),
        })
    end

    self:saveSettings()
end

function EvernoteExporter:logout()
    self.evernote_token = nil
    self.notebook_guid = nil
    self.evernote_domain = nil
    self:saveSettings()
end

function EvernoteExporter:saveSettings()
    local settings = {
        domain = self.evernote_domain,
        username = self.evernote_username,
        token = self.evernote_token,
        notebook = self.notebook_guid,
        html_export = self.html_export,
        txt_export = self.txt_export,
    }
    G_reader_settings:saveSetting("evernote", settings)
end

function EvernoteExporter:getExportNotebook(client)
    local name = self.notebook_name
    return client:findNotebookByTitle(name) or client:createNotebook(name).guid
end

function EvernoteExporter:exportCurrentNotes(view)
    local clippings = self.parser:parseCurrentDoc(view)
    self:exportClippings(clippings)
end

function EvernoteExporter:updateHistoryClippings(clippings, new_clippings)
    -- update clippings from history clippings
    for title, booknotes in pairs(new_clippings) do
        for chapter_index, chapternotes in ipairs(booknotes) do
            for note_index, note in ipairs(chapternotes) do
                if clippings[title] == nil or clippings[title][chapter_index] == nil
                    or clippings[title][chapter_index][note_index] == nil
                    or clippings[title][chapter_index][note_index].page ~= note.page
                    or clippings[title][chapter_index][note_index].time ~= note.time
                    or clippings[title][chapter_index][note_index].text ~= note.text
                    or clippings[title][chapter_index][note_index].note ~= note.note then
                    DEBUG("found new notes in history", booknotes.title)
                    clippings[title] = booknotes
                end
            end
        end
    end
    return clippings
end

function EvernoteExporter:updateMyClippings(clippings, new_clippings)
    -- only new titles or new notes in My clippings are updated to clippings
    -- since appending is the only way to modify notes in My Clippings
    for title, booknotes in pairs(new_clippings) do
        if clippings[title] == nil or #clippings[title] < #booknotes then
            DEBUG("found new notes in MyClipping", booknotes.title)
            clippings[title] = booknotes
        end
    end
    return clippings
end

function EvernoteExporter:exportAllNotes()
    local clippings = self.config:readSetting("clippings") or {}
    clippings = self:updateHistoryClippings(clippings, self.parser:parseHistory())
    clippings = self:updateMyClippings(clippings, self.parser:parseMyClippings())
    -- remove blank entries
    for title, booknotes in pairs(clippings) do
        -- chapter number is zero
        if #booknotes == 0 then
            clippings[title] = nil
        end
    end
    --DEBUG("clippings", clippings)
    self:exportClippings(clippings)
    self.config:saveSetting("clippings", clippings)
    self.config:flush()
end

function EvernoteExporter:exportClippings(clippings)
    local client = nil
    local exported_stamp
    if not self.html_export and not self.txt_export then
        client = require("EvernoteClient"):new{
            domain = self.evernote_domain,
            authToken = self.evernote_token,
        }
        exported_stamp = self.notebook_guid
    elseif self.html_export then
        exported_stamp= "html"
    elseif self.txt_export then
        exported_stamp = "txt"
    else
        assert("an exported_stamp is expected for a new export type")
    end

    local export_count, error_count = 0, 0
    local export_title, error_title
    for title, booknotes in pairs(clippings) do
        if type(booknotes.exported) ~= "table" then
            booknotes.exported = {}
        end
        -- check if booknotes are exported in this notebook
        -- so that booknotes will still be exported after switching user account
        if booknotes.exported[exported_stamp] ~= true then
            local ok, err
            if self.html_export then
                ok, err = pcall(self.exportBooknotesToHTML, self, title, booknotes)
            elseif self.txt_export then
                ok, err = pcall(self.exportBooknotesToTXT, self, title, booknotes)
            else
                ok, err = pcall(self.exportBooknotesToEvernote, self, client, title, booknotes)
            end
            -- error reporting
            if not ok and err and err:find("Transport not open") then
                NetworkMgr:promptWifiOn()
                return
            elseif not ok and err then
                DEBUG("Error occurs when exporting book:", title, err)
                error_count = error_count + 1
                error_title = title
            elseif ok then
                DEBUG("Exported notes in book:", title)
                export_count = export_count + 1
                export_title = title
                booknotes.exported[exported_stamp] = true
            end
        end
    end

    local msg = "Nothing was exported."
    local all_count = export_count + error_count
    if export_count > 0 and error_count == 0 then
        if all_count == 1 then
            msg = _("Exported notes from book:") .. "\n" .. export_title
        else
            msg = T(
                _("Exported notes from book:\n%1\nand %2 others."),
                export_title,
                all_count-1
            )
        end
    elseif error_count > 0 then
        if all_count == 1 then
            msg = _("An error occurred while trying to export notes from book:") .. "\n" .. error_title
        else
            msg = T(
                _("Multiple errors occurred while trying to export notes from book:\n%1\nand %2 others."),
                error_title,
                error_count-1
            )
        end
    end
    if self.html_export or self.txt_export then
        msg = msg .. T(_("\nNotes can be found in %1/."), realpath(self.clipping_dir))
    end
    UIManager:show(InfoMessage:new{ text = msg })
end

function EvernoteExporter:exportBooknotesToEvernote(client, title, booknotes)
    local content = slt2.render(self.template, {
        booknotes = booknotes,
        notemarks = self.notemarks,
    })
    --DEBUG("content", content)
    local note_guid = client:findNoteByTitle(title, self.notebook_guid)
    local resources = {}
    for _, chapter in ipairs(booknotes) do
        for _, clipping in ipairs(chapter) do
            if clipping.image then
                table.insert(resources, {
                    image = clipping.image
                })
                -- nullify clipping image after passing it to evernote client
                clipping.image = nil
            end
        end
    end
    if not note_guid then
        client:createNote(title, content, resources, {}, self.notebook_guid)
    else
        client:updateNote(note_guid, title, content, resources, {}, self.notebook_guid)
    end
end

function EvernoteExporter:exportBooknotesToHTML(title, booknotes)
    local content = slt2.render(self.template, {
        booknotes = booknotes,
        notemarks = self.notemarks,
    })
    --DEBUG("content", content)
    local html = io.open(self.clipping_dir .. "/" .. title .. ".html", "w")
    if html then
        html:write(content)
        html:close()
    end
end

function EvernoteExporter:exportBooknotesToTXT(title, booknotes)
    local file = io.open(self.clipping_dir .. "/KOReaderClipping.txt", "a")
    if file then
        file:write(title .. "\n")
        for _ignore1, chapter in ipairs(booknotes) do
            if chapter.title then
                file:write(" - " .. chapter.title .. "\n\n")
            end
            for _ignore2, clipping in ipairs(chapter) do
                file:write(T(_("   -- Page: %1, added on %2\n\n"),
                             clipping.page, os.date("%c", clipping.time)))
                if clipping.text then
                    file:write(clipping.text)
                end
                if clipping.image then
                    file:write(_("<An image>"))
                end
                file:write("\n==========\n")
            end
        end

        file:write("\n")
        file:close()
    end
end

return EvernoteExporter<|MERGE_RESOLUTION|>--- conflicted
+++ resolved
@@ -145,11 +145,8 @@
                 checked_func = function() return self.html_export end,
                 callback = function()
                     self.html_export = not self.html_export
-<<<<<<< HEAD
+                    if self.html_export then self.txt_export = false end
                     self:saveSettings()
-=======
-                    if self.html_export then self.txt_export = false end
-                    self:onSaveSettings()
                 end
             },
             {
@@ -158,8 +155,7 @@
                 callback = function()
                     self.txt_export = not self.txt_export
                     if self.txt_export then self.html_export = false end
-                    self:onSaveSettings()
->>>>>>> c4e1cd62
+                    self:saveSettings()
                 end
             },
             {
