--[[--
@module koplugin.wallabag
]]

local BD = require("ui/bidi")
local DataStorage = require("datastorage")
local DocSettings = require("docsettings")
local Event = require("ui/event")
local FFIUtil = require("ffi/util")
local FileManager = require("apps/filemanager/filemanager")
local InfoMessage = require("ui/widget/infomessage")
local InputDialog = require("ui/widget/inputdialog")
local JSON = require("json")
local LuaSettings = require("frontend/luasettings")
local Math = require("optmath")
local MultiInputDialog = require("ui/widget/multiinputdialog")
local NetworkMgr = require("ui/network/manager")
local ReadHistory = require("readhistory")
local UIManager = require("ui/uimanager")
local WidgetContainer = require("ui/widget/container/widgetcontainer")
local filemanagerutil = require("apps/filemanager/filemanagerutil")
local http = require("socket.http")
local https = require("ssl.https")
local logger = require("logger")
local ltn12 = require("ltn12")
local socket = require("socket")
local url = require("socket.url")
local util = require("util")
local _ = require("gettext")
local T = FFIUtil.template
local Screen = require("device").screen

-- constants
local article_id_prefix = "[w-id_"
local article_id_postfix = "] "
local failed, skipped, downloaded = 1, 2, 3

local Wallabag = WidgetContainer:new{
    name = "wallabag",
}

function Wallabag:init()
    self.token_expiry = 0
    -- default values so that user doesn't have to explicitely set them
    self.is_delete_finished = true
    self.is_delete_read = false
    self.is_auto_delete = false
    self.is_sync_remote_delete = false
    self.is_archiving_deleted = false
    self.filter_tag = ""
    self.ignore_tags = ""
    self.articles_per_sync = 30

    self.ui.menu:registerToMainMenu(self)
    self.wb_settings = self.readSettings()
    self.server_url = self.wb_settings.data.wallabag.server_url
    self.client_id = self.wb_settings.data.wallabag.client_id
    self.client_secret = self.wb_settings.data.wallabag.client_secret
    self.username = self.wb_settings.data.wallabag.username
    self.password = self.wb_settings.data.wallabag.password
    self.directory = self.wb_settings.data.wallabag.directory
    if self.wb_settings.data.wallabag.is_delete_finished ~= nil then
        self.is_delete_finished = self.wb_settings.data.wallabag.is_delete_finished
    end
    if self.wb_settings.data.wallabag.is_delete_read ~= nil then
        self.is_delete_read = self.wb_settings.data.wallabag.is_delete_read
    end
    if self.wb_settings.data.wallabag.is_auto_delete ~= nil then
        self.is_auto_delete = self.wb_settings.data.wallabag.is_auto_delete
    end
    if self.wb_settings.data.wallabag.is_sync_remote_delete ~= nil then
        self.is_sync_remote_delete = self.wb_settings.data.wallabag.is_sync_remote_delete
    end
    if self.wb_settings.data.wallabag.is_archiving_deleted ~= nil then
        self.is_archiving_deleted = self.wb_settings.data.wallabag.is_archiving_deleted
    end
    if self.wb_settings.data.wallabag.filter_tag then
        self.filter_tag = self.wb_settings.data.wallabag.filter_tag
    end
    if self.wb_settings.data.wallabag.ignore_tags then
        self.ignore_tags = self.wb_settings.data.wallabag.ignore_tags
    end
    if self.wb_settings.data.wallabag.articles_per_sync ~= nil then
        self.articles_per_sync = self.wb_settings.data.wallabag.articles_per_sync
    end
    self.remove_finished_from_history = self.wb_settings.data.wallabag.remove_finished_from_history or false

    -- workaround for dateparser only available if newsdownloader is active
    self.is_dateparser_available = false
    self.is_dateparser_checked = false

    -- workaround for dateparser, only once
    -- the parser is in newsdownloader.koplugin, check if it is available
    if not self.is_dateparser_checked then
        local res
        res, self.dateparser = pcall(require, "lib.dateparser")
        if res then self.is_dateparser_available = true end
        self.is_dateparser_checked = true
    end
end

function Wallabag:addToMainMenu(menu_items)
    menu_items.wallabag = {
        text = _("Wallabag"),
        sub_item_table = {
            {
                text = _("Retrieve new articles from server"),
                callback = function()
                    self.ui:handleEvent(Event:new("SynchronizeWallabag"))
                end,
            },
            {
                text = _("Delete finished articles remotely"),
                callback = function()
                    if not NetworkMgr:isOnline() then
                        NetworkMgr:promptWifiOn()
                        return
                    end
                    local num_deleted = self:processLocalFiles("manual")
                    UIManager:show(InfoMessage:new{
                        text = T(_("Articles processed.\nDeleted: %1"), num_deleted)
                    })
                    self:refreshCurrentDirIfNeeded()
                end,
                enabled_func = function()
                    return self.is_delete_finished or self.is_delete_read
                end,
            },
            {
                text = _("Go to download folder"),
                callback = function()
                    if self.ui.document then
                        self.ui:onClose()
                    end
                    if FileManager.instance then
                        FileManager.instance:reinit(self.directory)
                    else
                        FileManager:showFiles(self.directory)
                    end
                end,
            },
            {
                text = _("Settings"),
                callback_func = function()
                    return nil
                end,
                sub_item_table = {
                    {
                        text = _("Configure Wallabag server"),
                        keep_menu_open = true,
                        callback = function()
                            self:editServerSettings()
                        end,
                    },
                    {
                        text = _("Configure Wallabag client"),
                        keep_menu_open = true,
                        callback = function()
                            self:editClientSettings()
                        end,
                    },
                    {
                        text_func = function()
                            local path
                            if not self.directory or self.directory == "" then
                                path = _("Not set")
                            else
                                path = filemanagerutil.abbreviate(self.directory)
                            end
                            return T(_("Set download directory (%1)"), BD.dirpath(path))
                        end,
                        keep_menu_open = true,
                        callback = function(touchmenu_instance)
                            self:setDownloadDirectory(touchmenu_instance)
                        end,
                    },
                    {
                        text_func = function()
                            local filter
                            if not self.filter_tag or self.filter_tag == "" then
                                filter = _("All articles")
                            else
                                filter = self.filter_tag
                            end
                            return T(_("Filter articles by tag (%1)"), filter)
                        end,
                        keep_menu_open = true,
                        callback = function(touchmenu_instance)
                            self:setFilterTag(touchmenu_instance)
                        end,
                    },
                    {
                        text_func = function()
                            if not self.ignore_tags or self.ignore_tags == "" then
                                return _("Ignore tags")
                            end
                            return T(_("Ignore tags (%1)"), self.ignore_tags)
                        end,
                        keep_menu_open = true,
                        callback = function(touchmenu_instance)
                            self:setIgnoreTags(touchmenu_instance)
                        end,
                    },
                    {
                        text = _("Remotely delete finished articles"),
                        checked_func = function() return self.is_delete_finished end,
                        callback = function()
                            self.is_delete_finished = not self.is_delete_finished
                            self:saveSettings()
                        end,
                    },
                    {
                        text = _("Remotely delete 100% read articles"),
                        checked_func = function() return self.is_delete_read end,
                        callback = function()
                            self.is_delete_read = not self.is_delete_read
                            self:saveSettings()
                        end,
                    },
                    {
                        text = _("Mark as read instead of deleting"),
                        checked_func = function() return self.is_archiving_deleted end,
                        callback = function()
                            self.is_archiving_deleted = not self.is_archiving_deleted
                            self:saveSettings()
                        end,
                    },
                    {
                        text = _("Process deletions when downloading"),
                        checked_func = function() return self.is_auto_delete end,
                        callback = function()
                            self.is_auto_delete = not self.is_auto_delete
                            self:saveSettings()
                        end,
                    },
                    {
                        text = _("Synchronize remotely deleted files"),
                        checked_func = function() return self.is_sync_remote_delete end,
                        callback = function()
                            self.is_sync_remote_delete = not self.is_sync_remote_delete
                            self:saveSettings()
                        end,
                    },
                    {
                        text = _("Remove finished articles from history"),
                        keep_menu_open = true,
                        checked_func = function()
                            return self.remove_finished_from_history or false
                        end,
                        callback = function()
                            self.remove_finished_from_history = not self.remove_finished_from_history
                            self:saveSettings()
                        end,
                    },
                    {
                        text = _("Help"),
                        keep_menu_open = true,
                        callback = function()
                            UIManager:show(InfoMessage:new{
                                text = _([[Download directory: use a directory that is exclusively used by the Wallabag plugin. Existing files in this directory risk being deleted.

Articles marked as finished or 100% read can be deleted from the server. Those articles can also be deleted automatically when downloading new articles if the 'Process deletions during download' option is enabled.

The 'Synchronize remotely deleted files' option will remove local files that no longer exist on the server.]])
                            })
                        end,
                    }
                }
            },
            {
                text = _("Info"),
                keep_menu_open = true,
                callback = function()
                    UIManager:show(InfoMessage:new{
                        text = T(_([[Wallabag is an open source read-it-later service. This plugin synchronizes with a Wallabag server.

More details: https://wallabag.org

Downloads to directory: %1]]), BD.dirpath(filemanagerutil.abbreviate(self.directory)))
                    })
                end,
            },
        },
    }
end

function Wallabag:getBearerToken()

    -- Check if the configuration is complete
    local function isempty(s)
        return s == nil or s == ""
    end

    if isempty(self.server_url) or isempty(self.username) or isempty(self.password)  or isempty(self.client_id) or isempty(self.client_secret) or isempty(self.directory) then
        UIManager:show(InfoMessage:new{
            text = _("Please configure the server and local settings.")
        })
        return false
    end

    -- Check if the download directory is valid
    local dir_mode = lfs.attributes(self.directory, "mode")
    if dir_mode ~= "directory" then
         UIManager:show(InfoMessage:new{
            text = _("The download directory is not valid.\nPlease configure it in the settings.")
        })
        return false
    end
    if string.sub(self.directory, -1) ~= "/" then
        self.directory = self.directory .. "/"
    end

    local now = os.time()
    if self.token_expiry - now > 300 then
        -- token still valid for a while, no need to renew
        return true
    end

    local login_url = "/oauth/v2/token"

    local body = {
      grant_type = "password",
      client_id = self.client_id,
      client_secret = self.client_secret,
      username = self.username,
      password = self.password
    }

    local bodyJSON = JSON.encode(body)

    local headers = {
        ["Content-type"] = "application/json",
        ["Accept"] = "application/json, */*",
        ["Content-Length"] = tostring(#bodyJSON),
        }
    local result = self:callAPI("POST", login_url, headers, bodyJSON, "")

    if result then
        self.access_token = result.access_token
        self.token_expiry = now + result.expires_in
        return true
    else
        UIManager:show(InfoMessage:new{
            text = _("Could not login to Wallabag server."), })
        return false
    end
end

--- Get a JSON formatted list of articles from the server.
-- The list should have self.article_per_sync item, or less if an error occured.
-- If filter_tag is set, only articles containing this tag are queried.
-- If ignore_tags is defined, articles containing either of the tags are skipped.
function Wallabag:getArticleList()
    local filtering = ""
    if self.filter_tag ~= "" then
        filtering = "&tags=" .. self.filter_tag
    end

    local article_list = {}
    local page = 1
    -- query the server for articles until we hit our target number
    while #article_list < self.articles_per_sync do
        -- get the JSON containing the article list
        local articles_url = "/api/entries.json?archive=0"
                          .. "&page=" .. page
                          .. "&perPage=" .. self.articles_per_sync
                          .. filtering
        local articles_json = self:callAPI("GET", articles_url, nil, "", "")

        if not articles_json then
            -- we may have hit the last page, there are no more articles
            logger.dbg("Wallabag: couldn't get page #", page)
            break -- exit while loop
        end

        -- We're only interested in the actual articles in the JSON
        -- build an array of those so it's easier to manipulate later
        local new_article_list = {}
        for _, article in ipairs(articles_json._embedded.items) do
            table.insert(new_article_list, article)
        end

        -- Apply the filters
        new_article_list = self:filterIgnoredTags(new_article_list)

        -- Append the filtered list to the final article list
        for i, article in ipairs(new_article_list) do
            if #article_list == self.articles_per_sync then
                logger.dbg("Wallabag: hit the article target", self.articles_per_sync)
                break
            end
            table.insert(article_list, article)
        end

        page = page + 1
    end

    return article_list
end

--- Remove all the articles from the list containing one of the ignored tags.
-- article_list: array containing a json formatted list of articles
-- returns: same array, but without any articles that contain an ignored tag.
function Wallabag:filterIgnoredTags(article_list)
    -- decode all tags to ignore
    local ignoring = {}
    if self.ignore_tags ~= "" then
        for tag in util.gsplit(self.ignore_tags, "[,]+", false) do
            ignoring[tag] = true
        end
    end

    -- rebuild a list without the ignored articles
    local filtered_list = {}
    for _, article in ipairs(article_list) do
        local skip_article = false
        for _, tag in ipairs(article.tags) do
            if ignoring[tag.label] then
                skip_article = true
                logger.dbg("Wallabag: ignoring tag", tag.label, "in article",
                           article.id, ":", article.title)
                break -- no need to look for other tags
            end
        end
        if not skip_article then
            table.insert(filtered_list, article)
        end
    end

    return filtered_list
end

--- Download Wallabag article.
-- @string article
-- @treturn int 1 failed, 2 skipped, 3 downloaded
function Wallabag:download(article)
    local skip_article = false
    local title = util.getSafeFilename(article.title, self.directory, 230, 0)
    local file_ext = ".epub"
    local item_url = "/api/entries/" .. article.id .. "/export.epub"

    -- If the article links to a pdf file, we will download it directly
    ---- @todo use hasProvider to skip all supported mimetypes
    if article.mimetype == "application/pdf" then
        file_ext = ".pdf"
        item_url = article.url
    end

    local local_path = self.directory .. article_id_prefix .. article.id .. article_id_postfix .. title .. file_ext
    logger.dbg("Wallabag: DOWNLOAD: id: ", article.id)
    logger.dbg("Wallabag: DOWNLOAD: title: ", article.title)
    logger.dbg("Wallabag: DOWNLOAD: filename: ", local_path)

    local attr = lfs.attributes(local_path)
    if attr then
        -- File already exists, skip it. Preferably only skip if the date of local file is newer than server's.
        -- newsdownloader.koplugin has a date parser but it is available only if the plugin is activated.
        --- @todo find a better solution
        if self.is_dateparser_available then
            local server_date = self.dateparser.parse(article.updated_at)
            if server_date < attr.modification then
                skip_article = true
                logger.dbg("Wallabag: skipping file (date checked): ", local_path)
            end
        else
            skip_article = true
            logger.dbg("Wallabag: skipping file: ", local_path)
        end
    end

    if skip_article == false then
        if self:callAPI("GET", item_url, nil, "", local_path) then
            return downloaded
        else
            return failed
        end
    end
    return skipped
end

-- method: (mandatory) GET, POST, DELETE, PATCH, etc...
-- apiurl: (mandatory) API call excluding the server path, or full URL to a file
-- headers: defaults to auth if given nil value, provide all headers necessary if in use
-- body: empty string if not needed
-- filepath: downloads the file if provided, returns JSON otherwise
---- @todo separate call to internal API from the download on external server
function Wallabag:callAPI(method, apiurl, headers, body, filepath)
    local request, sink = {}, {}
    local parsed

    -- Is it an API call, or a regular file direct download?
    if apiurl:sub(1, 1) == "/" then
        -- API call to our server, has the form "/random/api/call"
        parsed = url.parse(self.server_url)
        request.url = self.server_url .. apiurl
        if headers == nil then
            headers = { ["Authorization"] = "Bearer " .. self.access_token, }
        end
    else
        -- regular url link to a foreign server
        local file_url = apiurl
        parsed = url.parse(file_url)
        request.url = file_url
        if headers == nil then
            headers = {} -- no need for a token here
        end
    end

    request.method = method
    if filepath ~= "" then
        request.sink = ltn12.sink.file(io.open(filepath, "w"))
    else
        request.sink = ltn12.sink.table(sink)
    end
    request.headers = headers
    if body ~= "" then
        request.source = ltn12.source.string(body)
    end
    logger.dbg("Wallabag: URL     ", request.url)
    logger.dbg("Wallabag: method  ", method)

    http.TIMEOUT, https.TIMEOUT = 30, 30
    local httpRequest = parsed.scheme == "http" and http.request or https.request
    local code, resp_headers = socket.skip(1, httpRequest(request))
    -- raise error message when network is unavailable
    if resp_headers == nil then
        logger.dbg("Wallabag: Server error: ", code)
        return false
    end
    if code == 200 then
        if filepath ~= "" then
            logger.dbg("Wallabag: file downloaded to", filepath)
            return true
        else
            local content = table.concat(sink)
            if content ~= "" and string.sub(content, 1,1) == "{" then
                local ok, result = pcall(JSON.decode, content)
                if ok and result then
                    -- Only enable this log when needed, the output can be large
                    --logger.dbg("Wallabag: result ", result)
                    return result
                else
                    UIManager:show(InfoMessage:new{
                        text = _("Server response is not valid."), })
                end
            else
                UIManager:show(InfoMessage:new{
                    text = _("Server response is not valid."), })
            end
        end
    else
        if filepath ~= "" then
            local entry_mode = lfs.attributes(filepath, "mode")
            if entry_mode == "file" then
                os.remove(filepath)
                logger.dbg("Wallabag: Removed failed download: ", filepath)
            end
        else
            UIManager:show(InfoMessage:new{
                text = _("Communication with server failed."), })
        end
        return false
    end
end

function Wallabag:synchronize()
    local info = InfoMessage:new{ text = _("Connecting…") }
    UIManager:show(info)
    UIManager:forceRePaint()
    UIManager:close(info)

    if self:getBearerToken() == false then
        return false
    end

    local deleted_count = self:processLocalFiles()

    info = InfoMessage:new{ text = _("Getting article list…") }
    UIManager:show(info)
    UIManager:forceRePaint()
    UIManager:close(info)

    local remote_article_ids = {}
    local downloaded_count = 0
    local failed_count = 0
    if self.access_token ~= "" then
        local articles = self:getArticleList()
        if articles then
            logger.dbg("Wallabag: number of articles: ", #articles)

            info = InfoMessage:new{ text = _("Downloading articles…") }
            UIManager:show(info)
            UIManager:forceRePaint()
            UIManager:close(info)
            for _, article in ipairs(articles) do
                logger.dbg("Wallabag: processing article ID: ", article.id)
                remote_article_ids[ tostring(article.id) ] = true
                local res = self:download(article)
                if res == downloaded then
                    downloaded_count = downloaded_count + 1
                elseif res == failed then
                    failed_count = failed_count + 1
                end
            end
            -- synchronize remote deletions
            deleted_count = deleted_count + self:processRemoteDeletes(remote_article_ids)

            local msg
            if failed_count ~= 0 then
                msg = _("Processing finished.\n\nArticles downloaded: %1\nDeleted: %2\nFailed: %3")
                info = InfoMessage:new{ text = T(msg, downloaded_count, deleted_count, failed_count) }
            else
                msg = _("Processing finished.\n\nArticles downloaded: %1\nDeleted: %2")
                info = InfoMessage:new{ text = T(msg, downloaded_count, deleted_count) }
            end
            UIManager:show(info)
        end -- articles
    end -- access_token
end

function Wallabag:processRemoteDeletes(remote_article_ids)
    if not self.is_sync_remote_delete then
        logger.dbg("Wallabag: Processing of remote file deletions disabled.")
        return 0
    end
    logger.dbg("Wallabag: articles IDs from server: ", remote_article_ids)

    local info = InfoMessage:new{ text = _("Synchonising remote deletions…") }
    UIManager:show(info)
    UIManager:forceRePaint()
    UIManager:close(info)
    local deleted_count = 0
    for entry in lfs.dir(self.directory) do
        if entry ~= "." and entry ~= ".." then
            local entry_path = self.directory .. "/" .. entry
            local id = self:getArticleID(entry_path)
            if not remote_article_ids[ id ] then
                logger.dbg("Wallabag: Deleting local file (deleted on server): ", entry_path)
                self:deleteLocalArticle(entry_path)
                deleted_count = deleted_count + 1
            end
        end
    end -- for entry
    return deleted_count
end

function Wallabag:processLocalFiles(mode)
    if mode then
        if self.is_auto_delete == false and mode ~= "manual" then
            logger.dbg("Wallabag: Automatic processing of local files disabled.")
            return 0, 0
        end
    end

    if self:getBearerToken() == false then
        return 0, 0
    end

    local num_deleted = 0
    if self.is_delete_finished or self.is_delete_read then
        local info = InfoMessage:new{ text = _("Processing local files…") }
        UIManager:show(info)
        UIManager:forceRePaint()
        UIManager:close(info)
        for entry in lfs.dir(self.directory) do
            if entry ~= "." and entry ~= ".." then
                local entry_path = self.directory .. "/" .. entry
                if DocSettings:hasSidecarFile(entry_path) then
                    local docinfo = DocSettings:open(entry_path)
                    local status
                    if docinfo.data.summary and docinfo.data.summary.status then
                        status = docinfo.data.summary.status
                    end
                    local percent_finished = docinfo.data.percent_finished
                    if status == "complete" or status == "abandoned" then
                        if self.is_delete_finished then
                            self:removeArticle(entry_path)
                            num_deleted = num_deleted + 1
                        end
                    elseif percent_finished == 1 then -- 100% read
                        if self.is_delete_read then
                            self:removeArticle(entry_path)
                            num_deleted = num_deleted + 1
                        end
                    end
                end -- has sidecar
            end -- not . and ..
        end -- for entry
    end -- flag checks
    return num_deleted
end

function Wallabag:addArticle(article_url)
    logger.dbg("Wallabag: adding article ", article_url)

    if not article_url or self:getBearerToken() == false then
        return false
    end

    local body = {
        url = article_url,
    }

    local body_JSON = JSON.encode(body)

    local headers = {
        ["Content-type"] = "application/json",
        ["Accept"] = "application/json, */*",
        ["Content-Length"] = tostring(#body_JSON),
        ["Authorization"] = "Bearer " .. self.access_token,
    }

    return self:callAPI("POST", "/api/entries.json", headers, body_JSON, "")
end

function Wallabag:removeArticle(path)
    logger.dbg("Wallabag: removing article ", path)
    local id = self:getArticleID(path)
    if id then
        if self.is_archiving_deleted then
            local body = {
                archive = 1
            }
            local bodyJSON = JSON.encode(body)

            local headers = {
                ["Content-type"] = "application/json",
                ["Accept"] = "application/json, */*",
                ["Content-Length"] = tostring(#bodyJSON),
                ["Authorization"] = "Bearer " .. self.access_token,
            }

            self:callAPI("PATCH", "/api/entries/" .. id .. ".json", headers, bodyJSON, "")
        else
            self:callAPI("DELETE", "/api/entries/" .. id .. ".json", nil, "", "")
        end
        self:deleteLocalArticle(path)
    end
end

function Wallabag:deleteLocalArticle(path)
    local entry_mode = lfs.attributes(path, "mode")
    if entry_mode == "file" then
        os.remove(path)
        local sdr_dir = DocSettings:getSidecarDir(path)
        FFIUtil.purgeDir(sdr_dir)
        filemanagerutil.removeFileFromHistoryIfWanted(path)
   end
end

function Wallabag:getArticleID(path)
    -- extract the Wallabag ID from the file name
    local offset = self.directory:len() + 2 -- skip / and advance to the next char
    local prefix_len = article_id_prefix:len()
    if path:sub(offset , offset + prefix_len - 1) ~= article_id_prefix then
        logger.warn("Wallabag: getArticleID: no match! ", path:sub(offset , offset + prefix_len - 1))
        return
    end
    local endpos = path:find(article_id_postfix, offset + prefix_len)
    if endpos == nil then
        logger.warn("Wallabag: getArticleID: no match! ")
        return
    end
    local id = path:sub(offset + prefix_len, endpos - 1)
    return id
end

function Wallabag:refreshCurrentDirIfNeeded()
    if FileManager.instance then
        FileManager.instance:onRefresh()
    end
end

function Wallabag:setFilterTag(touchmenu_instance)
   self.tag_dialog = InputDialog:new {
        title =  _("Set a single tag to filter articles on"),
        input = self.filter_tag,
        input_type = "string",
        buttons = {
            {
                {
                    text = _("Cancel"),
                    callback = function()
                        UIManager:close(self.tag_dialog)
                    end,
                },
                {
                    text = _("OK"),
                    is_enter_default = true,
                    callback = function()
                        self.filter_tag = self.tag_dialog:getInputText()
                        self:saveSettings()
                        touchmenu_instance:updateItems()
                        UIManager:close(self.tag_dialog)
                    end,
                }
            }
        },
    }
    UIManager:show(self.tag_dialog)
    self.tag_dialog:onShowKeyboard()
end

function Wallabag:setIgnoreTags(touchmenu_instance)
   self.ignore_tags_dialog = InputDialog:new {
        title =  _("Tags to ignore"),
        description = _("Enter a comma-separated list of tags to ignore."),
        input = self.ignore_tags,
        input_type = "string",
        buttons = {
            {
                {
                    text = _("Cancel"),
                    callback = function()
                        UIManager:close(self.ignore_tags_dialog)
                    end,
                },
                {
                    text = _("Set tags"),
                    is_enter_default = true,
                    callback = function()
                        self.ignore_tags = self.ignore_tags_dialog:getInputText()
                        self:saveSettings()
                        touchmenu_instance:updateItems()
                        UIManager:close(self.ignore_tags_dialog)
                    end,
                }
            }
        },
    }
    UIManager:show(self.ignore_tags_dialog)
    self.ignore_tags_dialog:onShowKeyboard()
end

function Wallabag:editServerSettings()
    local text_info = T(_([[
Enter the details of your Wallabag server and account.

Client ID and client secret are long strings so you might prefer to save the empty settings and edit the config file directly in your installation directory:
%1/wallabag.lua

Restart KOReader after editing the config file.]]), BD.dirpath(DataStorage:getSettingsDir()))

    self.settings_dialog = MultiInputDialog:new {
        title = _("Wallabag settings"),
        fields = {
            {
                text = self.server_url,
                --description = T(_("Server URL:")),
                input_type = "string",
                hint = _("Server URL")
            },
            {
                text = self.client_id,
                --description = T(_("Client ID and secret")),
                input_type = "string",
                hint = _("Client ID")
            },
            {
                text = self.client_secret,
                input_type = "string",
                hint = _("Client secret")
            },
            {
                text = self.username,
                --description = T(_("Username and password")),
                input_type = "string",
                hint = _("Username")
            },
            {
                text = self.password,
                input_type = "string",
                text_type = "password",
                hint = _("Password")
            },
        },
        buttons = {
            {
                {
                    text = _("Cancel"),
                    callback = function()
                        self.settings_dialog:onClose()
                        UIManager:close(self.settings_dialog)
                    end
                },
                {
                    text = _("Info"),
                    callback = function()
                        UIManager:show(InfoMessage:new{ text = text_info })
                    end
                },
                {
                    text = _("Apply"),
                    callback = function()
                        local myfields = MultiInputDialog:getFields()
                        self.server_url    = myfields[1]
                        self.client_id     = myfields[2]
                        self.client_secret = myfields[3]
                        self.username      = myfields[4]
                        self.password      = myfields[5]
                        self:saveSettings()
                        self.settings_dialog:onClose()
                        UIManager:close(self.settings_dialog)
                    end
                },
            },
        },
        width = Screen:getWidth() * 0.95,
        height = Screen:getHeight() * 0.2,
        input_type = "string",
    }
    UIManager:show(self.settings_dialog)
    self.settings_dialog:onShowKeyboard()
end

function Wallabag:editClientSettings()
    self.client_settings_dialog = MultiInputDialog:new {
        title = _("Wallabag client settings"),
        fields = {
            {
                text = self.articles_per_sync,
                description = _("Number of articles"),
                input_type = "number",
                hint = _("Number of articles to download per sync")
            },
        },
        buttons = {
            {
                {
                    text = _("Cancel"),
                    callback = function()
                        self.client_settings_dialog:onClose()
                        UIManager:close(self.client_settings_dialog)
                    end
                },
                {
                    text = _("Apply"),
                    callback = function()
                        local myfields = MultiInputDialog:getFields()
                        self.articles_per_sync = math.max(1, tonumber(myfields[1]) or self.articles_per_sync)
                        self:saveSettings(myfields)
                        self.client_settings_dialog:onClose()
                        UIManager:close(self.client_settings_dialog)
                    end
                },
            },
        },
        width = Screen:getWidth() * 0.95,
        height = Screen:getHeight() * 0.2,
        input_type = "string",
    }
    UIManager:show(self.client_settings_dialog)
    self.client_settings_dialog:onShowKeyboard()
end

function Wallabag:setDownloadDirectory(touchmenu_instance)
    require("ui/downloadmgr"):new{
       onConfirm = function(path)
           logger.dbg("Wallabag: set download directory to: ", path)
           self.directory = path
           self:saveSettings()
           touchmenu_instance:updateItems()
       end,
    }:chooseDir()
end

function Wallabag:saveSettings()
    local tempsettings = {
        server_url            = self.server_url,
        client_id             = self.client_id,
        client_secret         = self.client_secret,
        username              = self.username,
        password              = self.password,
        directory             = self.directory,
        filter_tag            = self.filter_tag,
        ignore_tags           = self.ignore_tags,
        is_delete_finished    = self.is_delete_finished,
        is_delete_read        = self.is_delete_read,
        is_archiving_deleted  = self.is_archiving_deleted,
        is_auto_delete        = self.is_auto_delete,
        is_sync_remote_delete = self.is_sync_remote_delete,
        articles_per_sync     = self.articles_per_sync,
        remove_finished_from_history = self.remove_finished_from_history,
    }
    self.wb_settings:saveSetting("wallabag", tempsettings)
    self.wb_settings:flush()

end

function Wallabag:readSettings()
    local wb_settings = LuaSettings:open(DataStorage:getSettingsDir().."/wallabag.lua")
    if not wb_settings.data.wallabag then
        wb_settings.data.wallabag = {}
    end
    return wb_settings
end

function Wallabag:saveWBSettings(setting)
    if not self.wb_settings then self:readSettings() end
    self.wb_settings:saveSetting("wallabag", setting)
    self.wb_settings:flush()
end

function Wallabag:onAddWallabagArticle(article_url)
    if not NetworkMgr:isOnline() then
        NetworkMgr:promptWifiOn()
        return
    end

    local wallabag_result = self:addArticle(article_url)
    if wallabag_result then
        UIManager:show(InfoMessage:new{
            text = T(_("Article added to Wallabag:\n%1"), BD.url(article_url)),
        })
    else
        UIManager:show(InfoMessage:new{
            text = T(_("Error adding link to Wallabag:\n%1"), BD.url(article_url)),
        })
    end

    -- stop propagation
    return true
end

function Wallabag:onSynchronizeWallabag()
    if not NetworkMgr:isOnline() then
        NetworkMgr:promptWifiOn()
        return
    end
    self:synchronize()
    self:refreshCurrentDirIfNeeded()

    -- stop propagation
    return true
end

function Wallabag:getLastPercent()
    if self.ui.document.info.has_pages then
        return Math.roundPercent(self.ui.paging:getLastPercent())
    else
        return Math.roundPercent(self.ui.rolling:getLastPercent())
    end
end


<<<<<<< HEAD
function Wallabag:onCloseDocument()
=======
function Wallabag:onCloseDocument() 
>>>>>>> 0b52fe97
    if self.remove_finished_from_history then
        local document_full_path = self.ui.document.file
        if document_full_path and self.directory and self:getLastPercent() == 1 and self.directory == string.sub(document_full_path, 1, string.len(self.directory)) then
            ReadHistory:removeItemByPath(document_full_path)
        end
    end
end

return Wallabag<|MERGE_RESOLUTION|>--- conflicted
+++ resolved
@@ -1042,12 +1042,7 @@
     end
 end
 
-
-<<<<<<< HEAD
 function Wallabag:onCloseDocument()
-=======
-function Wallabag:onCloseDocument() 
->>>>>>> 0b52fe97
     if self.remove_finished_from_history then
         local document_full_path = self.ui.document.file
         if document_full_path and self.directory and self:getLastPercent() == 1 and self.directory == string.sub(document_full_path, 1, string.len(self.directory)) then
