local BD = require("ui/bidi")
local DataStorage = require("datastorage")
--local DownloadBackend = require("internaldownloadbackend")
--local DownloadBackend = require("luahttpdownloadbackend")
local DownloadBackend = require("epubdownloadbackend")
local ReadHistory = require("readhistory")
local FFIUtil = require("ffi/util")
local FeedView = require("feed_view")
local InfoMessage = require("ui/widget/infomessage")
local LuaSettings = require("frontend/luasettings")
local UIManager = require("ui/uimanager")
local KeyValuePage = require("ui/widget/keyvaluepage")
local InputDialog = require("ui/widget/inputdialog")
local MultiConfirmBox = require("ui/widget/multiconfirmbox")
local NetworkMgr = require("ui/network/manager")
local Persist = require("persist")
local WidgetContainer = require("ui/widget/container/widgetcontainer")
local dateparser = require("lib.dateparser")
local lfs = require("libs/libkoreader-lfs")
local logger = require("logger")
local util = require("util")
local _ = require("gettext")
local T = FFIUtil.template

local NewsDownloader = WidgetContainer:extend{
    name = "news_downloader",
    initialized = false,
    feed_config_file = "feed_config.lua",
    feed_config_path = nil,
    news_config_file = "news_settings.lua",
    settings = nil,
    download_dir_name = "news",
    download_dir = nil,
    file_extension = ".epub",
    config_key_custom_dl_dir = "custom_dl_dir",
    empty_feed = {
        [1] = "https://",
        limit = 5,
        download_full_article = false,
        include_images = true,
        enable_filter = false,
        filter_element = ""
    },
    kv = nil, -- KeyValuePage
}

local FEED_TYPE_RSS = "rss"
local FEED_TYPE_ATOM = "atom"

--local initialized = false
--local feed_config_file_name = "feed_config.lua"
--local news_downloader_config_file = "news_downloader_settings.lua

-- If a title looks like <title>blabla</title> it'll just be feed.title.
-- If a title looks like <title attr="alb">blabla</title> then we get a table
-- where [1] is the title string and the attributes are also available.
local function getFeedTitle(possible_title)
    if type(possible_title) == "string" then
        return util.htmlEntitiesToUtf8(possible_title)
    elseif possible_title[1] and type(possible_title[1]) == "string" then
        return util.htmlEntitiesToUtf8(possible_title[1])
    end
end

-- There can be multiple links.
-- For now we just assume the first link is probably the right one.
--- @todo Write unit tests.
-- Some feeds that can be used for unit test.
-- http://fransdejonge.com/feed/ for multiple links.
-- https://github.com/koreader/koreader/commits/master.atom for single link with attributes.
local function getFeedLink(possible_link)
    local E = {}
    if type(possible_link) == "string" then
        return possible_link
    elseif (possible_link._attr or E).href then
        return possible_link._attr.href
    elseif ((possible_link[1] or E)._attr or E).href then
        return possible_link[1]._attr.href
    end
end

function NewsDownloader:init()
    self.ui.menu:registerToMainMenu(self)
end

function NewsDownloader:addToMainMenu(menu_items)
    menu_items.news_downloader = {
        text = _("News downloader (RSS/Atom)"),
        sub_item_table_func = function()
            return self:getSubMenuItems()
        end,
    }
end

function NewsDownloader:getSubMenuItems()
    self:lazyInitialization()
    local sub_item_table
    sub_item_table = {
        {
            text = _("Go to news folder"),
            callback = function()
                self:openDownloadsFolder()
            end,
        },
        {
            text = _("Sync news feeds"),
            keep_menu_open = true,
            callback = function(touchmenu_instance)
                NetworkMgr:runWhenOnline(function() self:loadConfigAndProcessFeedsWithUI(touchmenu_instance) end)
            end,
        },
        {
            text = _("Edit news feeds"),
            keep_menu_open = true,
            callback = function()
                local Trapper = require("ui/trapper")
                Trapper:wrap(function()
                        self:viewFeedList()
                end)

            end,
        },
        {
            text = _("Settings"),
            sub_item_table = {
                {
                    text = _("Set download folder"),
                    keep_menu_open = true,
                    callback = function() self:setCustomDownloadDirectory() end,
                },
                {
                    text = _("Never download images"),
                    keep_menu_open = true,
                    checked_func = function()
                        return self.settings:isTrue("never_download_images")
                    end,
                    callback = function()
                        self.settings:toggle("never_download_images")
                        self.settings:flush()
                    end,
                },
                {
                    text = _("Delete all downloaded items"),
                    keep_menu_open = true,
                    callback = function()
                        local Trapper = require("ui/trapper")
                        Trapper:wrap(function()
                                local should_delete = Trapper:confirm(
                                    _("Are you sure you want to delete all downloaded items?"),
                                    _("Cancel"),
                                    _("Delete")
                                )
                                if should_delete then
                                    self:removeNewsButKeepFeedConfig()
                                    Trapper:reset()
                                else
                                    Trapper:reset()
                                end
                        end)
                    end,
                },
            },
        },
        {
            text = _("About"),
            keep_menu_open = true,
            callback = function()
                UIManager:show(InfoMessage:new{
                                   text = T(_("News downloader retrieves RSS and Atom news entries and stores them to:\n%1\n\nEach entry is a separate EPUB file that can be browsed by KOReader.\nFeeds can be configured with download limits and other customization through the Edit Feeds menu item."),
                                            BD.dirpath(self.download_dir))
                })
            end,
        },
    }
    return sub_item_table
end
-- lazyInitialization sets up variables that point to the
-- Downloads folder and the feeds configuration file.
function NewsDownloader:lazyInitialization()
    if not self.initialized then
        logger.dbg("NewsDownloader: obtaining news folder")
        self.settings = LuaSettings:open(("%s/%s"):format(DataStorage:getSettingsDir(), self.news_config_file))
        -- Check to see if a custom download directory has been set.
        if self.settings:has(self.config_key_custom_dl_dir) then
            self.download_dir = self.settings:readSetting(self.config_key_custom_dl_dir)
        else
            self.download_dir =
                ("%s/%s/"):format(
                    DataStorage:getFullDataDir(),
                    self.download_dir_name)
        end
        logger.dbg("NewsDownloader: Custom directory set to:", self.download_dir)
        -- If the directory doesn't exist we will create it.
        if not lfs.attributes(self.download_dir, "mode") then
            logger.dbg("NewsDownloader: Creating initial directory")
            lfs.mkdir(self.download_dir)
        end
        -- Now set the path to the feed configuration file.
        self.feed_config_path = self.download_dir .. self.feed_config_file
        -- If the configuration file doesn't exist create it.
        if not lfs.attributes(self.feed_config_path, "mode") then
            logger.dbg("NewsDownloader: Creating initial feed config.")
            FFIUtil.copyFile(FFIUtil.joinPath(self.path, self.feed_config_file),
                             self.feed_config_path)
        end
        self.initialized = true
    end
end

function NewsDownloader:loadConfigAndProcessFeeds(touchmenu_instance)
    local UI = require("ui/trapper")
    logger.dbg("force repaint due to upcoming blocking calls")

    local ok, feed_config = pcall(dofile, self.feed_config_path)
    if not ok or not feed_config then
        UI:info(T(_("Invalid configuration file. Detailed error message:\n%1"), feed_config))
        return
    end
    -- If the file contains no table elements, then the user hasn't set any feeds.
    if #feed_config <= 0 then
        logger.err("NewsDownloader: empty feed list.", self.feed_config_path)
        local should_edit_feed_list = UI:confirm(
            T(_("Feed list is empty. If you want to download news, you'll have to add a feed first.")),
            _("Close"),
            _("Edit feed list")
        )
        if should_edit_feed_list then
            -- Show the user a blank feed view so they can
            -- add a feed to their list.
            local feed_item_vc = FeedView:getItem(
                1,
                self.empty_feed,
                function(id, edit_key, value)
                    self:editFeedAttribute(id, edit_key, value)
                end
            )
            self:viewFeedItem(
                feed_item_vc
            )
        end
        return
    end

    local never_download_images = self.settings:isTrue("never_download_images")
    local unsupported_feeds_urls = {}
    local total_feed_entries = #feed_config
    local feed_message

    for idx, feed in ipairs(feed_config) do
        local url = feed[1]
        local limit = feed.limit
        local download_full_article = feed.download_full_article or false
        local include_images = not never_download_images and feed.include_images
        local enable_filter = feed.enable_filter or feed.enable_filter == nil
        local filter_element = feed.filter_element or feed.filter_element == nil
        local credentials = feed.credentials
        -- Check if the two required attributes are set.
        if url and limit then
            feed_message = T(_("Processing %1/%2:\n%3"), idx, total_feed_entries, BD.url(url))
            UI:info(feed_message)
            -- Process the feed source.
            self:processFeedSource(
                url,
                credentials,
                tonumber(limit),
                unsupported_feeds_urls,
                download_full_article,
                include_images,
                feed_message,
                enable_filter,
                filter_element)
        else
            logger.warn("NewsDownloader: invalid feed config entry.", feed)
        end
    end

    if #unsupported_feeds_urls <= 0 then
        -- When no errors are present, we get a happy message.
        feed_message = _("Downloading news finished.")
    else
        -- When some errors are present, we get a sour message that includes
        -- information about the source of the error.
        local unsupported_urls = ""
        for key, value in pairs(unsupported_feeds_urls) do
            -- Create the error message.
            unsupported_urls = unsupported_urls .. " " .. value[1] .. " " .. value[2]
            -- Not sure what this does.
            if key ~= #unsupported_feeds_urls then
                unsupported_urls = BD.url(unsupported_urls) .. ", "
            end
        end
        -- Tell the user there were problems.
        feed_message = _("Downloading news finished with errors.")
        -- Display a dialogue that requires the user to acknowledge
        -- that errors occurred.
        UI:confirm(
            T(_([[
Could not process some feeds.
Unsupported format in: %1. Please
review your feed configuration file.]])
              , unsupported_urls),
            _("Continue"),
            ""
        )
    end
    -- Clear the info widgets before displaying the next ui widget.
    UI:clear()
    -- Check to see if this method was called from the menu. If it was,
    -- we will have gotten a touchmenu_instance. This will context gives the user
    -- two options about what to do next, which are handled by this block.
    if touchmenu_instance then
        -- Ask the user if they want to go to their downloads folder
        -- or if they'd rather remain at the menu.
        feed_message = feed_message .. _("Go to download folder?")
        local should_go_to_downloads = UI:confirm(
            feed_message,
            _("Close"),
            _("Go to downloads")
        )
        if should_go_to_downloads then
            -- Go to downloads folder.
            UI:clear()
            self:openDownloadsFolder()
            touchmenu_instance:closeMenu()
            NetworkMgr:afterWifiAction()
            return
        else
            -- Return to the menu.
            NetworkMgr:afterWifiAction()
            return
        end
    end
    return
end

function NewsDownloader:loadConfigAndProcessFeedsWithUI(touchmenu_instance)
    local Trapper = require("ui/trapper")
    Trapper:wrap(function()
            self:loadConfigAndProcessFeeds(touchmenu_instance)
    end)
end

function NewsDownloader:processFeedSource(url, credentials, limit, unsupported_feeds_urls, download_full_article, include_images, message, enable_filter, filter_element)

    local cookies = nil
    if credentials ~= nil then
        logger.dbg("Auth Cookies from ", cookies)
        cookies = DownloadBackend:getConnectionCookies(credentials.url, credentials.auth)
    end

    local ok, response = pcall(function()
            return DownloadBackend:getResponseAsString(url, cookies)
    end)
    local feeds
    -- Check to see if a response is available to deserialize.
    if ok then
        feeds = self:deserializeXMLString(response)
    end
    -- If the response is not available (for a reason that we don't know),
    -- add the URL to the unsupported feeds list.
    if not ok or not feeds then
        local error_message
        if not ok then
            error_message = _("(Reason: Failed to download content)")
        else
            error_message = _("(Reason: Error during feed deserialization)")
        end
        table.insert(
            unsupported_feeds_urls,
            {
                url,
                error_message
            }
        )
        return
    end

    -- Check to see if the feed uses RSS.
    local is_rss = false
    if feeds.rss and feeds.rss.channel and feeds.rss.channel.title and feeds.rss.channel.item then
        if type(feeds.rss.channel.item) == "table" then
            -- Normalize data for single-item feeds.
            if not feeds.rss.channel.item[1] and feeds.rss.channel.item then
                local item = feeds.rss.channel.item
                feeds.rss.channel.item = {}
                feeds.rss.channel.item[1] = item
            end
            if feeds.rss.channel.item[1] and feeds.rss.channel.item[1].title and feeds.rss.channel.item[1].link then
                is_rss = true
            end
        end
    end

    -- Check to see if the feed uses Atom.
    local is_atom = false
    if feeds.feed and feeds.feed.title and feeds.feed.entry then
        if type(feeds.feed.entry) == "table" then
            -- Normalize data for single-item feeds.
            if not feeds.feed.entry[1] and feeds.feed.entry then
                local entry = feeds.feed.entry
                feeds.feed.entry = {}
                feeds.feed.entry[1] = entry
            end
            if feeds.feed.entry[1] and feeds.feed.entry[1].title and feeds.feed.entry[1].link then
                is_atom = true
            end
        end
    end

    -- Process the feeds accordingly.
    if is_atom then
        ok = pcall(function()
                return self:processFeed(
                    FEED_TYPE_ATOM,
                    feeds,
                    cookies,
                    limit,
                    download_full_article,
                    include_images,
                    message,
                    enable_filter,
                    filter_element
                )
        end)
    elseif is_rss then
        ok = pcall(function()
                return self:processFeed(
                    FEED_TYPE_RSS,
                    feeds,
                    cookies,
                    limit,
                    download_full_article,
                    include_images,
                    message,
                    enable_filter,
                    filter_element
                )
        end)
    end
    -- If the feed can't be processed, or it is neither
    -- Atom or RSS, then add it to the unsupported feeds list
    -- and return an error message.
    if not ok or (not is_rss and not is_atom) then
        local error_message
        if not ok then
            error_message = _("(Reason: Failed to download content)")
        elseif not is_rss then
            error_message = _("(Reason: Couldn't process RSS)")
        elseif not is_atom then
            error_message = _("(Reason: Couldn't process Atom)")
        end
        table.insert(
            unsupported_feeds_urls,
            {
                url,
                error_message
            }
        )
    end
end

function NewsDownloader:deserializeXMLString(xml_str)
    -- uses LuaXML https://github.com/manoelcampos/LuaXML
    -- The MIT License (MIT)
    -- Copyright (c) 2016 Manoel Campos da Silva Filho
    -- see: koreader/plugins/newsdownloader.koplugin/lib/LICENSE_LuaXML
    local treehdl = require("lib/handler")
    local libxml = require("lib/xml")
    -- Instantiate the object that parses the XML file as a Lua table.
    local xmlhandler = treehdl.simpleTreeHandler()

    -- Remove UTF-8 byte order mark, as it will cause LuaXML to fail
    xml_str = xml_str:gsub("^\xef\xbb\xbf", "", 1)

    -- Instantiate the object that parses the XML to a Lua table.
    local ok = pcall(function()
            libxml.xmlParser(xmlhandler):parse(xml_str)
    end)
    if not ok then return end
    return xmlhandler.root
end

function NewsDownloader:processFeed(feed_type, feeds, cookies, limit, download_full_article, include_images, message, enable_filter, filter_element)
    local feed_title
    local feed_item
    local total_items
    -- Setup the above vars based on feed type.
    if feed_type == FEED_TYPE_RSS then
        feed_title = util.htmlEntitiesToUtf8(feeds.rss.channel.title)
        feed_item = feeds.rss.channel.item
        total_items = (limit == 0)
            and #feeds.rss.channel.item
            or limit
    else
        feed_title = getFeedTitle(feeds.feed.title)
        feed_item = feeds.feed.entry
        total_items = (limit == 0)
            and #feeds.feed.entry
            or limit
    end
    -- Get the path to the output directory.
    local feed_output_dir = ("%s%s/"):format(
        self.download_dir,
        util.getSafeFilename(util.htmlEntitiesToUtf8(feed_title)))
    -- Create the output directory if it doesn't exist.
    if not lfs.attributes(feed_output_dir, "mode") then
        lfs.mkdir(feed_output_dir)
    end
    -- Download the feed
    for index, feed in pairs(feed_item) do
        -- If limit has been met, stop downloading feed.
        if limit ~= 0 and index - 1 == limit then
            break
        end
        -- Create a message to display during processing.
        local article_message = T(
            _("%1\n\nFetching article %2/%3:"),
            message,
            index,
            total_items
        )
        -- Get the feed description.
        local feed_description
        if feed_type == FEED_TYPE_RSS then
            feed_title = feed.title
            feed_description = feed.description
            if feed["content:encoded"] ~= nil then
                -- Spec: https://web.resource.org/rss/1.0/modules/content/
                feed_description = feed["content:encoded"]
            end
        elseif feed_type == FEED_TYPE_ATOM then
            feed_title = feed.title and feed.title[1] or feed.title
            feed_description = feed.content[1] or feed.content --- @todo This should select the one with type="html" if there is a choice.
        else
            feed_title = feed.title and feed.title[1] or feed.title
            feed_description = feed.summary
        end
        -- Download the article.
        if download_full_article then
            self:downloadFeed(
                feed,
                cookies,
                feed_output_dir,
                include_images,
                article_message,
                enable_filter,
                filter_element
            )
        else
            self:createFromDescription(
                feed,
                feed_title,
                feed_description,
                feed_output_dir,
                include_images,
                article_message
            )
        end
    end
end

local function parseDate(dateTime)
    -- Uses lua-feedparser https://github.com/slact/lua-feedparser
    -- feedparser is available under the (new) BSD license.
    -- see: koreader/plugins/newsdownloader.koplugin/lib/LICENCE_lua-feedparser
    logger.dbg("NewsDownloader: Parsing date:", dateTime)
    local date = dateparser.parse(dateTime)
    if type(date) == "number" then
        return os.date("%y-%m-%d_%H-%M_", date)
    end
    return dateTime
end

-- This appears to be used by Atom feeds in processFeed.
local function getTitleWithDate(feed)
    local title = util.getSafeFilename(getFeedTitle(feed.title))
    if feed.updated then
        title = parseDate(feed.updated) .. title
    elseif feed.pubDate then
        title = parseDate(feed.pubDate) .. title
    elseif feed.published then
        title = parseDate(feed.published) .. title
    end
    return title
end

function NewsDownloader:downloadFeed(feed, cookies, feed_output_dir, include_images, message, enable_filter, filter_element)
    local title_with_date = getTitleWithDate(feed)
    local news_file_path = ("%s%s%s"):format(feed_output_dir,
                                             title_with_date,
                                             self.file_extension)

    local file_mode = lfs.attributes(news_file_path, "mode")
    if file_mode == "file" then
        logger.dbg("NewsDownloader:", news_file_path, "already exists. Skipping")
    else
        logger.dbg("NewsDownloader: News file will be stored to :", news_file_path)
        local article_message = T(_("%1\n%2"), message, title_with_date)
        local link = getFeedLink(feed.link)
        local html = DownloadBackend:loadPage(link, cookies)
        DownloadBackend:createEpub(news_file_path, html, link, include_images, article_message, enable_filter, filter_element)
    end
end

function NewsDownloader:createFromDescription(feed, title, content, feed_output_dir, include_images, message)
    local title_with_date = getTitleWithDate(feed)
    local news_file_path = ("%s%s%s"):format(feed_output_dir,
                                             title_with_date,
                                             self.file_extension)
    local file_mode = lfs.attributes(news_file_path, "mode")
    if file_mode == "file" then
        logger.dbg("NewsDownloader:", news_file_path, "already exists. Skipping")
    else
        logger.dbg("NewsDownloader: News file will be stored to :", news_file_path)
        local article_message = T(_("%1\n%2"), message, title_with_date)
        local footer = _("If this is only a summary, the full article can be downloaded by going to the News Downloader settings and changing 'Download full article' to 'true'.")
<<<<<<< HEAD

        local base_url = getFeedLink(feed.link)
        if base_url then
            if not base_url:match("/$") then
                base_url = base_url .. "/"
            end
            content = content:gsub('href="(.-)"', function(link)
                if link:match("^/") then
                    local base_url_domain_only = base_url:match("^(.-://[^/]+)/")
                    return 'href="' .. base_url_domain_only .. link .. '"'
                end
                if not link:match("^[a-zA-Z][a-zA-Z0-9+.-]*://") then
                    link = base_url .. link
                end
                return 'href="' .. link .. '"'
            end)
        end

        local html = string.format([[<!DOCTYPE html>
=======
        local html = string.format([[
<!DOCTYPE html>
>>>>>>> 10f627e3
<html>
<head>
<meta charset="UTF-8">
<title>%s</title>
</head>
<body>
<header><h1>%s</h1></header>
<article>%s</article>
<br>
<footer><small>%s</small></footer>
</body>
</html>]], title, title, content, footer)
        local link = getFeedLink(feed.link)
        DownloadBackend:createEpub(news_file_path, html, link, include_images, article_message)
    end
end

function NewsDownloader:removeNewsButKeepFeedConfig()
    logger.dbg("NewsDownloader: Removing news from :", self.download_dir)
    for entry in lfs.dir(self.download_dir) do
        if entry ~= "." and entry ~= ".." and entry ~= self.feed_config_file then
            local entry_path = self.download_dir .. "/" .. entry
            local entry_mode = lfs.attributes(entry_path, "mode")
            if entry_mode == "file" then
                os.remove(entry_path)
            elseif entry_mode == "directory" then
                FFIUtil.purgeDir(entry_path)
            end
        end
    end
    UIManager:show(InfoMessage:new{
                       text = _("All downloaded news feed items deleted.")
    })
end

function NewsDownloader:setCustomDownloadDirectory()
    require("ui/downloadmgr"):new{
        onConfirm = function(path)
            logger.dbg("NewsDownloader: set download directory to: ", path)
            self.settings:saveSetting(self.config_key_custom_dl_dir, ("%s/"):format(path))
            self.settings:flush()

            logger.dbg("NewsDownloader: Coping to new download folder previous self.feed_config_file from: ", self.feed_config_path)
            FFIUtil.copyFile(self.feed_config_path, ("%s/%s"):format(path, self.feed_config_file))

            self.initialized = false
            self:lazyInitialization()
        end,
                                 }:chooseDir()
end

function NewsDownloader:viewFeedList()
    local UI = require("ui/trapper")
    UI:info(_("Loading news feed list…"))
    -- Protected call to see if feed config path returns a file that can be opened.
    local ok, feed_config = pcall(dofile, self.feed_config_path)
    if not ok or not feed_config then
        local change_feed_config = UI:confirm(
            _("Could not open feed list. Feeds configuration file is invalid."),
            _("Close"),
            _("View file")
        )
        if change_feed_config then
            self:changeFeedConfig()
        end
        return
    end
    UI:clear()
    -- See if the config file contains any feed items
    if #feed_config <= 0 then
        logger.err("NewsDownloader: empty feed list.", self.feed_config_path)
        -- Why not ask the user if they want to add one?
        -- Or, in future, move along to our list UI with an entry for new feeds

        --return
    end

    local view_content = FeedView:getList(
        feed_config,
        function(feed_item_vc)
            self:viewFeedItem(
                feed_item_vc
            )
        end,
        function(id, edit_key, value)
            self:editFeedAttribute(id, edit_key, value)
        end,
        function(id)
            self:deleteFeed(id)
        end
    )
    -- Add a "Add new feed" button with callback
    table.insert(
        view_content,
        {
            _("Add new feed"),
            "",
            callback = function()
                -- Prepare the view with all the callbacks for editing the attributes
                local feed_item_vc = FeedView:getItem(
                    #feed_config + 1,
                    self.empty_feed,
                    function(id, edit_key, value)
                        self:editFeedAttribute(id, edit_key, value)
                    end
                )
                self:viewFeedItem(
                    feed_item_vc
                )
            end
        }
    )
    -- Show the list of feeds.
    if self.kv then
        UIManager:close(self.kv)
    end
    self.kv = KeyValuePage:new{
        title = _("RSS/Atom feeds"),
        value_overflow_align = "right",
        kv_pairs = view_content,
        callback_return = function()
            UIManager:close(self.kv)
        end
    }
    UIManager:show(self.kv)
end

function NewsDownloader:viewFeedItem(data)
    if self.kv then
        UIManager:close(self.kv)
    end
    self.kv = KeyValuePage:new{
        title = _("Edit Feed"),
        value_overflow_align = "left",
        kv_pairs = data,
        callback_return = function()
            self:viewFeedList()
        end
    }
    UIManager:show(self.kv)
end

function NewsDownloader:editFeedAttribute(id, key, value)
    local kv = self.kv
    -- There are basically two types of values: string (incl. numbers)
    -- and booleans. This block chooses what type of value our
    -- attribute will need and displays the corresponding dialog.
    if key == FeedView.URL
        or key == FeedView.LIMIT
        or key == FeedView.FILTER_ELEMENT then

        local title
        local input_type
        local description

        if key == FeedView.URL then
            title = _("Edit feed URL")
            input_type = "string"
        elseif key == FeedView.LIMIT then
            title = _("Edit feed limit")
            description = _("Set to 0 for no limit to how many items are downloaded")
            input_type = "number"
        elseif key == FeedView.FILTER_ELEMENT then
            title = _("Edit filter element.")
            description = _("Filter based on the given CSS selector. E.g.: name_of_css.element.class")
            input_type = "string"
        else
            return false
        end

        local input_dialog
        input_dialog = InputDialog:new{
            title = title,
            input = value,
            input_type = input_type,
            description = description,
            buttons = {
                {
                    {
                        text = _("Cancel"),
                        id = "close",
                        callback = function()
                            UIManager:close(input_dialog)
                            UIManager:show(kv)
                        end,
                    },
                    {
                        text = _("Save"),
                        is_enter_default = true,
                        callback = function()
                            UIManager:close(input_dialog)
                            self:updateFeedConfig(id, key, input_dialog:getInputValue())
                        end,
                    },
                }
            },
        }
        UIManager:show(input_dialog)
        input_dialog:onShowKeyboard()
        return true
    else
        local text
        if key == FeedView.DOWNLOAD_FULL_ARTICLE then
            text = _("Download full article?")
        elseif key == FeedView.INCLUDE_IMAGES then
            text = _("Include images?")
        elseif key == FeedView.ENABLE_FILTER then
            text = _("Enable CSS filter?")
        end

        local multi_box
        multi_box= MultiConfirmBox:new{
            text = text,
            choice1_text = _("Yes"),
            choice1_callback = function()
                UIManager:close(multi_box)
                self:updateFeedConfig(id, key, true)
            end,
            choice2_text = _("No"),
            choice2_callback = function()
                UIManager:close(multi_box)
                self:updateFeedConfig(id, key, false)
            end,
            cancel_callback = function()
                UIManager:close(multi_box)
                UIManager:show(kv)
            end,
        }
        UIManager:show(multi_box)
    end
end

function NewsDownloader:updateFeedConfig(id, key, value)
    local UI = require("ui/trapper")
    -- Because this method is called at the menu,
    -- we might not have an active view. So this conditional
    -- statement avoids closing a null reference.
    if self.kv then
        UIManager:close(self.kv)
    end
    -- It's possible that we will get a null value.
    -- This block catches that possibility.
    if id ~= nil and key ~= nil and value ~= nil then
        -- This logger is a bit opaque because T() wasn't playing nice with booleans
        logger.dbg("Newsdownloader: attempting to update config:")
    else
        logger.dbg("Newsdownloader: null value supplied to update. Not updating config")
        return
    end

    local ok, feed_config = pcall(dofile, self.feed_config_path)
    if not ok or not feed_config then
        UI:info(T(_("Invalid configuration file. Detailed error message:\n%1"), feed_config))
        return
    end
    -- If the file contains no table elements, then the user hasn't set any feeds.
    if #feed_config <= 0 then
        logger.dbg("NewsDownloader: empty feed list.", self.feed_config_path)
    end

    -- Check to see if the id is larger than the number of feeds. If it is,
    -- then we know this is a new add. Insert the base array.
    if id > #feed_config then
        table.insert(
            feed_config,
            self.empty_feed
        )
    end

    local new_config = {}
    -- In this loop, we cycle through the feed items. A series of
    -- conditionals checks to see if we are at the right id
    -- and key (i.e.: the key that triggered this function.
    -- If we are at the right spot, we overwrite (or create) the value
    for idx, feed in ipairs(feed_config) do
        -- Check to see if this is the correct feed to update.
        if idx == id then
            if key == FeedView.URL then
                if feed[1] then
                    -- If the value exists, then it's been set. So all we do
                    -- is overwrite the value.
                    feed[1] = value
                else
                    -- If the value doesn't exist, then we need to set it.
                    -- So we insert it into the table.
                    table.insert(
                        feed,
                        {
                            value
                        }
                    )
                end
            elseif key == FeedView.LIMIT then
                if feed.limit then
                    feed.limit = value
                else
                    table.insert(
                        feed,
                        {
                            "limit",
                            value
                        }
                    )
                end
            elseif key == FeedView.DOWNLOAD_FULL_ARTICLE then
                if feed.download_full_article ~= nil then
                    feed.download_full_article = value
                else
                    table.insert(
                        feed,
                        {
                            "download_full_article",
                            value
                        }
                    )
                end
            elseif key == FeedView.INCLUDE_IMAGES then
                if feed.include_images ~= nil then
                    feed.include_images = value
                else
                    table.insert(
                        feed,
                        {
                            "include_images",
                            value
                        }
                    )
                end
            elseif key == FeedView.ENABLE_FILTER then
                if feed.enable_filter ~= nil then
                    feed.enable_filter = value
                else
                    table.insert(
                        feed,
                        {
                            "enable_filter",
                            value
                        }
                    )
                end
            elseif key == FeedView.FILTER_ELEMENT then
                if feed.filter_element then
                    feed.filter_element = value
                else
                    table.insert(
                        feed,
                        {
                            "filter_element",
                            value
                        }
                    )
                end
            end
        end
        -- Now we insert the updated (or newly created) feed into the
        -- new config feed that we're building in this loop.
        table.insert(
            new_config,
            feed
        )
    end
    -- Save the config
    logger.dbg("NewsDownloader: config to save", new_config)
    self:saveConfig(new_config)
    -- Refresh the view
    local feed_item_vc = FeedView:getItem(
        id,
        new_config[id],
        function(cb_id, cb_edit_key, cb_value)
            self:editFeedAttribute(cb_id, cb_edit_key, cb_value)
        end
    )
    self:viewFeedItem(
        feed_item_vc
    )

end

function NewsDownloader:deleteFeed(id)
    local UI = require("ui/trapper")
    logger.dbg("Newsdownloader: attempting to delete feed")
    -- Check to see if we can get the config file.
    local ok, feed_config = pcall(dofile, self.feed_config_path)
    if not ok or not feed_config then
        UI:info(T(_("Invalid configuration file. Detailed error message:\n%1"), feed_config))
        return
    end
    -- In this loop, we cycle through the feed items. A series of
    -- conditionals checks to see if we are at the right id
    -- and key (i.e.: the key that triggered this function.
    -- If we are at the right spot, we overwrite (or create) the value
    local new_config = {}
    for idx, feed in ipairs(feed_config) do
        -- Check to see if this is the correct feed to update.
        if idx ~= id then
            table.insert(
                new_config,
                feed
            )
        end
    end
    -- Save the config
    local Trapper = require("ui/trapper")
    Trapper:wrap(function()
            logger.dbg("NewsDownloader: config to save", new_config)
            self:saveConfig(new_config)
    end)
    -- Refresh the view
    self:viewFeedList()
end

function NewsDownloader:saveConfig(config)
    local UI = require("ui/trapper")
    UI:info(_("Saving news feed list…"))
    local persist = Persist:new{
        path = self.feed_config_path
    }
    local ok = persist:save(config)
    if not ok then
        UI:info(_("Could not save news feed config."))
    else
        UI:info(_("News feed config updated successfully."))
    end
    UI:reset()
end

function NewsDownloader:changeFeedConfig()
    local feed_config_file = io.open(self.feed_config_path, "rb")
    local config = feed_config_file:read("*all")
    feed_config_file:close()
    local config_editor
    logger.info("NewsDownloader: opening configuration file", self.feed_config_path)
    config_editor = InputDialog:new{
        title = T(_("Config: %1"), BD.filepath(self.feed_config_path)),
        input = config,
        input_type = "string",
        para_direction_rtl = false, -- force LTR
        fullscreen = true,
        condensed = true,
        allow_newline = true,
        cursor_at_end = false,
        add_nav_bar = true,
        reset_callback = function()
            return config
        end,
        save_callback = function(content)
            if content and #content > 0 then
                local parse_error = util.checkLuaSyntax(content)
                if not parse_error then
                    local syntax_okay, syntax_error = pcall(loadstring(content))
                    if syntax_okay then
                        feed_config_file = io.open(self.feed_config_path, "w")
                        feed_config_file:write(content)
                        feed_config_file:close()
                        return true, _("Configuration saved")
                    else
                        return false, T(_("Configuration invalid: %1"), syntax_error)
                    end
                else
                    return false, T(_("Configuration invalid: %1"), parse_error)
                end
            end
            return false, _("Configuration empty")
        end,
    }
    UIManager:show(config_editor)
    config_editor:onShowKeyboard()
end
function NewsDownloader:openDownloadsFolder()
    local FileManager = require("apps/filemanager/filemanager")
    if self.ui.document then
        self.ui:onClose()
    end
    if FileManager.instance then
        FileManager.instance:reinit(self.download_dir)
    else
        FileManager:showFiles(self.download_dir)
    end
end

function NewsDownloader:onCloseDocument()
    local document_full_path = self.ui.document.file
    if  document_full_path and self.download_dir and self.download_dir == string.sub(document_full_path, 1, string.len(self.download_dir)) then
        logger.dbg("NewsDownloader: document_full_path:", document_full_path)
        logger.dbg("NewsDownloader: self.download_dir:", self.download_dir)
        logger.dbg("NewsDownloader: removing NewsDownloader file from history.")
        ReadHistory:removeItemByPath(document_full_path)
        local doc_dir = util.splitFilePathName(document_full_path)
        self.ui:setLastDirForFileBrowser(doc_dir)
    end
end

--
-- KeyValuePage doesn't like to get a table with sub tables.
-- This function flattens an array, moving all nested tables
-- up the food chain, so to speak
--
function NewsDownloader:flattenArray(base_array, source_array)
    for key, value in pairs(source_array) do
        if value[2] == nil then
            -- If the value is empty, then it's probably supposed to be a line
            table.insert(
                base_array,
                "---"
            )
        else
            if value["callback"] then
                table.insert(
                    base_array,
                    {
                        value[1], value[2], callback = value["callback"]
                    }
                )
            else
                table.insert(
                    base_array,
                    {
                        value[1], value[2]
                    }
                )
            end
        end
    end
    return base_array
end

return NewsDownloader<|MERGE_RESOLUTION|>--- conflicted
+++ resolved
@@ -614,7 +614,6 @@
         logger.dbg("NewsDownloader: News file will be stored to :", news_file_path)
         local article_message = T(_("%1\n%2"), message, title_with_date)
         local footer = _("If this is only a summary, the full article can be downloaded by going to the News Downloader settings and changing 'Download full article' to 'true'.")
-<<<<<<< HEAD
 
         local base_url = getFeedLink(feed.link)
         if base_url then
@@ -633,11 +632,8 @@
             end)
         end
 
-        local html = string.format([[<!DOCTYPE html>
-=======
         local html = string.format([[
 <!DOCTYPE html>
->>>>>>> 10f627e3
 <html>
 <head>
 <meta charset="UTF-8">
