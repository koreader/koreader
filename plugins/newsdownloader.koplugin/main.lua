local BD = require("ui/bidi")
local DataStorage = require("datastorage")
--local DownloadBackend = require("internaldownloadbackend")
--local DownloadBackend = require("luahttpdownloadbackend")
local ReadHistory = require("readhistory")
local FFIUtil = require("ffi/util")
local FeedView = require("feed_view")
local FeedSource = require("feed_source")
local InfoMessage = require("ui/widget/infomessage")
local LuaSettings = require("frontend/luasettings")
local UIManager = require("ui/uimanager")
local KeyValuePage = require("ui/widget/keyvaluepage")
local InputDialog = require("ui/widget/inputdialog")
local MultiConfirmBox = require("ui/widget/multiconfirmbox")
local NetworkMgr = require("ui/network/manager")
local Persist = require("persist")
local WidgetContainer = require("ui/widget/container/widgetcontainer")
local dateparser = require("lib.dateparser")
local logger = require("logger")
local md5 = require("lib.md5")
local util = require("util")
local _ = require("gettext")
local T = FFIUtil.template

local NewsDownloader = WidgetContainer:new{
    name = "news_downloader",
    initialized = false,
    feed_config_file = "feed_config.lua",
    feed_config_path = nil,
    news_config_file = "news_settings.lua",
    settings = nil,
    download_dir_name = "news",
    download_dir = nil,
    config_key_custom_dl_dir = "custom_dl_dir",
    empty_feed = {
        [1] = "https://",
        limit = 5,
        download_full_article = true,
        include_images = true,
        enable_filter = false,
        filter_element = ""
    },
    kv = {}
}

function NewsDownloader:init()
    self.ui.menu:registerToMainMenu(self)
end

function NewsDownloader:addToMainMenu(menu_items)
    menu_items.news_downloader = {
        text = _("News downloader (RSS/Atom)"),
        sub_item_table_func = function()
            return self:getSubMenuItems()
        end,
    }
end

function NewsDownloader:getSubMenuItems()
    self:lazyInitialization()
    local sub_item_table
    sub_item_table = {
        {
            text = _("Go to news folder"),
            callback = function()
                self:openDownloadsFolder()
            end,
        },
        {
            text = _("Sync news feeds"),
            keep_menu_open = true,
            callback = function(touchmenu_instance)
                NetworkMgr:runWhenOnline(
                    function() self:syncAllFeedsWithUI(
                            touchmenu_instance,
                            function(feed_message)
                                -- Callback to fire after sync is finished
                                local UI = require("ui/trapper")
                                -- This callback is called after the
                                -- processing is complete.
                                --
                                -- Clear the info widgets before displaying the next ui widget.
                                -- UI:clear()
                                -- Ask the user if they want to go to their downloads folder
                                -- or if they'd rather remain at the menu.
                                feed_message = feed_message _("Go to downloaders folder?")
                                local should_go_to_downloads = UI:confirm(
                                    feed_message,
                                    _("Close"),
                                    _("Go to downloads")
                                )
                                if should_go_to_downloads then
                                    -- Go to downloads folder.
                                    UI:clear()
                                    self:openDownloadsFolder()
                                    touchmenu_instance:closeMenu()
                                    NetworkMgr:afterWifiAction()
                                    return
                                else
                                    -- Return to the menu.
                                    NetworkMgr:afterWifiAction()
                                    return
                                end
                            end
                ) end)
            end,
        },
        {
            text = _("Edit news feeds"),
            keep_menu_open = true,
            callback = function()
                local Trapper = require("ui/trapper")
                Trapper:wrap(function()
                        self:viewFeedList()
                end)

            end,
        },
        {
            text = _("Settings"),
            sub_item_table = {
                {
                    text = _("Set download folder"),
                    keep_menu_open = true,
                    callback = function() self:setCustomDownloadDirectory() end,
                },
                {
                    text = _("Never download images"),
                    keep_menu_open = true,
                    checked_func = function()
                        return self.settings:isTrue("never_download_images")
                    end,
                    callback = function()
                        self.settings:toggle("never_download_images")
                        self.settings:flush()
                    end,
                },
                {
                    text = _("Delete all downloaded items"),
                    keep_menu_open = true,
                    callback = function()
                        local Trapper = require("ui/trapper")
                        Trapper:wrap(function()
                                local should_delete = Trapper:confirm(
                                    _("Are you sure you want to delete all downloaded items?"),
                                    _("Cancel"),
                                    _("Delete")
                                )
                                if should_delete then
                                    self:removeNewsButKeepFeedConfig()
                                    Trapper:reset()
                                else
                                    Trapper:reset()
                                end
                        end)
                    end,
                },
            },
        },
        {
            text = _("About"),
            keep_menu_open = true,
            callback = function()
                UIManager:show(InfoMessage:new{
                                   text = T(_("News downloader retrieves RSS and Atom news entries and stores them to:\n%1\n\nEach entry is a separate EPUB file that can be browsed by KOReader.\nFeeds can be configured with download limits and other customization through the Edit Feeds menu item."),
                                            BD.dirpath(self.download_dir))
                })
            end,
        },
    }
    return sub_item_table
end
-- lazyInitialization sets up our variables to point to the
-- Downloads folder and the feeds configuration file.
function NewsDownloader:lazyInitialization()
    if not self.initialized then
        logger.dbg("NewsDownloader: obtaining news folder")
        self.settings = LuaSettings:open(("%s/%s"):format(DataStorage:getSettingsDir(), self.news_config_file))
        -- Check to see if a custom download directory has been set.
        if self.settings:has(self.config_key_custom_dl_dir) then
            self.download_dir = self.settings:readSetting(self.config_key_custom_dl_dir)
        else
            self.download_dir =
                ("%s/%s/"):format(
                    DataStorage:getFullDataDir(),
                    self.download_dir_name)
        end
        logger.dbg("NewsDownloader: Custom directory set to:", self.download_dir)
        -- If the directory doesn't exist we will create it.
        if not lfs.attributes(self.download_dir, "mode") then
            logger.dbg("NewsDownloader: Creating initial directory")
            lfs.mkdir(self.download_dir)
        end
        -- Now set the path to the feed configuration file.
        self.feed_config_path = self.download_dir .. self.feed_config_file
        -- If the configuration file doesn't exist create it.
        if not lfs.attributes(self.feed_config_path, "mode") then
            logger.dbg("NewsDownloader: Creating initial feed config.")
            FFIUtil.copyFile(FFIUtil.joinPath(self.path, self.feed_config_file),
                             self.feed_config_path)
        end
        self.initialized = true
    end
end
-- This function loads the config file. If the config is not available
-- then this function includes prompts for handling that.
function NewsDownloader:loadConfig()
    local UI = require("ui/trapper")
    logger.dbg("force repaint due to upcoming blocking calls")
    -- Check if the feed config file exists
    local ok, feed_config = pcall(dofile, self.feed_config_path)
    if not ok or not feed_config then
        UI:info(T(_("Invalid configuration file. Detailed error message:\n%1"), feed_config))
        return false
    end
    -- If the file contains no table elements, then the user hasn't set any feeds.
    if #feed_config <= 0 then
        logger.err("NewsDownloader: empty feed list.", self.feed_config_path)
        local should_edit_feed_list = UI:confirm(
            T(_("Feed list is empty. If you want to download news, you'll have to add a feed first.")),
            _("Close"),
            _("Edit feed list")
        )
        if should_edit_feed_list then
            -- Show the user a blank feed view so they can
            -- add a feed to their list.
            local feed_item_vc = FeedView:getItem(
                1,
                self.empty_feed,
                function(id, edit_key, value)
                    self:editFeedAttribute(id, edit_key, value)
                end
            )
            self:viewFeedItem(
                feed_item_vc
            )
        end
        return false
    end
<<<<<<< HEAD
    -- If we made it this far, then the feed config is valid
    -- and the next step is to process its contents
    return feed_config
=======

    local never_download_images = self.settings:isTrue("never_download_images")
    local unsupported_feeds_urls = {}
    local total_feed_entries = #feed_config
    local feed_message

    for idx, feed in ipairs(feed_config) do
        local url = feed[1]
        local limit = feed.limit
        local download_full_article = feed.download_full_article == nil or feed.download_full_article
        local include_images = not never_download_images and feed.include_images
        local enable_filter = feed.enable_filter or feed.enable_filter == nil
        local filter_element = feed.filter_element or feed.filter_element == nil
        -- Check if the two required attributes are set.
        if url and limit then
            feed_message = T(_("Processing %1/%2:\n%3"), idx, total_feed_entries, BD.url(url))
            UI:info(feed_message)
            -- Process the feed source.
            self:processFeedSource(
                url,
                tonumber(limit),
                unsupported_feeds_urls,
                download_full_article,
                include_images,
                feed_message,
                enable_filter,
                filter_element)
        else
            logger.warn("NewsDownloader: invalid feed config entry.", feed)
        end
    end

    if #unsupported_feeds_urls <= 0 then
        -- When no errors are present, we get a happy message.
        feed_message = _("Downloading news finished.")
    else
        -- When some errors are present, we get a sour message that includes
        -- information about the source of the error.
        local unsupported_urls = ""
        for key, value in pairs(unsupported_feeds_urls) do
            -- Create the error message.
            unsupported_urls = unsupported_urls .. " " .. value[1] .. " " .. value[2]
            -- Not sure what this does.
            if key ~= #unsupported_feeds_urls then
                unsupported_urls = BD.url(unsupported_urls) .. ", "
            end
        end
        -- Tell the user there were problems.
        feed_message = _("Downloading news finished with errors.")
        -- Display a dialogue that requires the user to acknowledge
        -- that errors occured.
        UI:confirm(
            T(_([[
Could not process some feeds.
Unsupported format in: %1. Please
review your feed configuration file.]])
              , unsupported_urls),
            _("Continue"),
            ""
        )
    end
    -- Clear the info widgets before displaying the next ui widget.
    UI:clear()
    -- Check to see if this method was called from the menu. If it was,
    -- we will have gotten a touchmenu_instance. This will context gives the user
    -- two options about what to do next, which are handled by this block.
    if touchmenu_instance then
        -- Ask the user if they want to go to their downloads folder
        -- or if they'd rather remain at the menu.
        feed_message = feed_message .. _("Go to download folder?")
        local should_go_to_downloads = UI:confirm(
            feed_message,
            _("Close"),
            _("Go to downloads")
        )
        if should_go_to_downloads then
            -- Go to downloads folder.
            UI:clear()
            self:openDownloadsFolder()
            touchmenu_instance:closeMenu()
            NetworkMgr:afterWifiAction()
            return
        else
            -- Return to the menu.
            NetworkMgr:afterWifiAction()
            return
        end
    end
    return
>>>>>>> 3fe09ecc
end

function NewsDownloader:syncAllFeedsWithUI(touchmenu_instance, callback)
    local Trapper = require("ui/trapper")
    Trapper:wrap(function()
            local UI = require("ui/trapper")
            -- Get the config
            local config = self:loadConfig()
            local never_download_images = self.settings:isTrue("never_download_images")
            local sync_errors = {}
            -- Get the HTML for the feeds
            local feedSource = FeedSource:new{}
            -- Get the initialized feeds list
            local initialized_feeds = feedSource:getInitializedFeeds(
                config,
                function(progress_message)
                    -- This callback relays updates to the UI
                    UI:info(progress_message)
                end,
                function(error_message)
                    table.insert(
                        sync_errors,
                        error_message
                    )
                end
            )
            -- In this block, each feed item will be its own
            -- epub complete with title and chapters
            local epubs_to_make = {}
            for index, feed in pairs(initialized_feeds) do
                -- Go through each feed and make new entry
                local items_content = feedSource:getItemsContent(
                    feed,
                    function(progress_message)
                        UI:info(progress_message)
                    end,
                    function(error_message)
                        table.insert(
                            sync_errors,
                            error_message
                        )
                    end
                )

                for jndex, content in pairs(items_content) do
                    local sub_dir = feedSource:getFeedTitle(feed.document.title)

                    abs_path = feedSource:getEpubOutputDir(
                        self.download_dir,
                        sub_dir,
                        content.item_title
                    )

                    local chapters = {}

                    -- Not sure the slug returned is what we want.
                    -- Should be something like 2022_09_20-ArticleTitle

                    table.insert(
                        chapters,
                        {
                            title = content.item_title,
                            slug = content.item_slug,
                            md5 = content.md5,
                            html = content.html,
                            images = content.images
                        }
                    )

                    table.insert(
                        epubs_to_make,
                        {
                            title = content.item_slug,
                            chapters = chapters,
                            abs_path = abs_path
                        }
                    )
                end
            end

            --
            for index, epub in pairs(epubs_to_make) do
                feedSource:createEpub(
                    epub.title,
                    epub.chapters,
                    epub.abs_path,
                    function(progress_message)
                        Ui:info(progress_message)
                    end,
                    function(error_message)
                        table.insert(
                            sync_errors,
                            error_message
                        )
                    end
                )
            end

            logger.dbg("sync", sync_errors)

            -- Relay any errors
            for index, error_message in pairs(sync_errors) do
                UI:confirm(
                    error_message,
                    "Continue",
                    ""
                )
            end

            -- Callback to menu item
            callback("Sync complete!")

    end)
end

function NewsDownloader:removeNewsButKeepFeedConfig()
    logger.dbg("NewsDownloader: Removing news from :", self.download_dir)
    for entry in lfs.dir(self.download_dir) do
        if entry ~= "." and entry ~= ".." and entry ~= self.feed_config_file then
            local entry_path = self.download_dir .. "/" .. entry
            local entry_mode = lfs.attributes(entry_path, "mode")
            if entry_mode == "file" then
                os.remove(entry_path)
            elseif entry_mode == "directory" then
                FFIUtil.purgeDir(entry_path)
            end
        end
    end
    UIManager:show(InfoMessage:new{
                       text = _("All downloaded news feed items deleted.")
    })
end

function NewsDownloader:setCustomDownloadDirectory()
    require("ui/downloadmgr"):new{
        onConfirm = function(path)
            logger.dbg("NewsDownloader: set download directory to: ", path)
            self.settings:saveSetting(self.config_key_custom_dl_dir, ("%s/"):format(path))
            self.settings:flush()

            logger.dbg("NewsDownloader: Coping to new download folder previous self.feed_config_file from: ", self.feed_config_path)
            FFIUtil.copyFile(self.feed_config_path, ("%s/%s"):format(path, self.feed_config_file))

            self.initialized = false
            self:lazyInitialization()
        end,
                                 }:chooseDir()
end

function NewsDownloader:viewFeedList()
    local UI = require("ui/trapper")
    UI:info(_("Loading news feed list…"))
    -- Protected call to see if feed config path returns a file that can be opened.
    local ok, feed_config = pcall(dofile, self.feed_config_path)
    if not ok or not feed_config then
        local change_feed_config = UI:confirm(
            _("Could not open feed list. Feeds configuration file is invalid."),
            _("Close"),
            _("View file")
        )
        if change_feed_config then
            self:changeFeedConfig()
        end
        return
    end
    UI:clear()
    -- See if the config file contains any feed items
    if #feed_config <= 0 then
        logger.err("NewsDownloader: empty feed list.", self.feed_config_path)
        -- Why not ask the user if they want to add one?
        -- Or, in future, move along to our list UI with an entry for new feeds

        --return
    end

    local view_content = FeedView:getList(
        feed_config,
        function(feed_item_vc)
            self:viewFeedItem(
                feed_item_vc
            )
        end,
        function(id, edit_key, value)
            self:editFeedAttribute(id, edit_key, value)
        end,
        function(id)
            self:deleteFeed(id)
        end
    )
    -- Add a "Add new feed" button with callback
    table.insert(
        view_content,
        {
            _("Add new feed"),
            "",
            callback = function()
                -- Prepare the view with all the callbacks for editing the attributes
                local feed_item_vc = FeedView:getItem(
                    #feed_config + 1,
                    self.empty_feed,
                    function(id, edit_key, value)
                        self:editFeedAttribute(id, edit_key, value)
                    end
                )
                self:viewFeedItem(
                    feed_item_vc
                )
            end
        }
    )
    -- Show the list of feeds.
    if #self.kv ~= 0 then
        UIManager:close(self.kv)
    end
    self.kv = KeyValuePage:new{
        title = _("RSS/Atom feeds"),
        value_overflow_align = "right",
        kv_pairs = view_content,
        callback_return = function()
            UIManager:close(self.kv)
        end
    }
    UIManager:show(self.kv)
end

function NewsDownloader:viewFeedItem(data)
    if #self.kv ~= 0 then
        UIManager:close(self.kv)
    end
    self.kv = KeyValuePage:new{
        title = _("Edit Feed"),
        value_overflow_align = "left",
        kv_pairs = data,
        callback_return = function()
            self:viewFeedList()
        end
    }
    UIManager:show(self.kv)
end

function NewsDownloader:editFeedAttribute(id, key, value)
    local kv = self.kv
    -- There are basically two types of values: string (incl. numbers)
    -- and booleans. This block chooses what type of value our
    -- attribute will need and displays the corresponding dialog.
    if key == FeedView.URL
        or key == FeedView.LIMIT
        or key == FeedView.FILTER_ELEMENT then

        local title
        local input_type
        local description

        if key == FeedView.URL then
            title = _("Edit feed URL")
            input_type = "string"
        elseif key == FeedView.LIMIT then
            title = _("Edit feed limit")
            description = _("Set to 0 for no limit to how many items are downloaded")
            input_type = "number"
        elseif key == FeedView.FILTER_ELEMENT then
            title = _("Edit filter element.")
            description = _("Filter based on the given CSS selector. E.g.: name_of_css.element.class")
            input_type = "string"
        else
            return false
        end

        local input_dialog
        input_dialog = InputDialog:new{
            title = title,
            input = value,
            input_type = input_type,
            description = description,
            buttons = {
                {
                    {
                        text = _("Cancel"),
                        callback = function()
                            UIManager:close(input_dialog)
                            UIManager:show(kv)
                        end,
                    },
                    {
                        text = _("Save"),
                        is_enter_default = true,
                        callback = function()
                            UIManager:close(input_dialog)
                            self:updateFeedConfig(id, key, input_dialog:getInputValue())
                        end,
                    },
                }
            },
        }
        UIManager:show(input_dialog)
        input_dialog:onShowKeyboard()
        return true
    else
        local text
        if key == FeedView.DOWNLOAD_FULL_ARTICLE then
            text = _("Download full article?")
        elseif key == FeedView.INCLUDE_IMAGES then
            text = _("Include images?")
        elseif key == FeedView.ENABLE_FILTER then
            text = _("Enable CSS filter?")
        end

        local multi_box
        multi_box= MultiConfirmBox:new{
            text = text,
            choice1_text = _("Yes"),
            choice1_callback = function()
                UIManager:close(multi_box)
                self:updateFeedConfig(id, key, true)
            end,
            choice2_text = _("No"),
            choice2_callback = function()
                UIManager:close(multi_box)
                self:updateFeedConfig(id, key, false)
            end,
            cancel_callback = function()
                UIManager:close(multi_box)
                UIManager:show(kv)
            end,
        }
        UIManager:show(multi_box)
    end
end

function NewsDownloader:updateFeedConfig(id, key, value)
    local UI = require("ui/trapper")
    -- Because this method is called at the menu,
    -- we might not have an active view. So this conditional
    -- statement avoids closing a null reference.
    if #self.kv ~= 0 then
        UIManager:close(self.kv)
    end
    -- It's possible that we will get a null value.
    -- This block catches that possibility.
    if id ~= nil and key ~= nil and value ~= nil then
        -- This logger is a bit opaque because T() wasn't playing nice with booleans
        logger.dbg("Newsdownloader: attempting to update config:")
    else
        logger.dbg("Newsdownloader: null value supplied to update. Not updating config")
        return
    end

    local ok, feed_config = pcall(dofile, self.feed_config_path)
    if not ok or not feed_config then
        UI:info(T(_("Invalid configuration file. Detailed error message:\n%1"), feed_config))
        return
    end
    -- If the file contains no table elements, then the user hasn't set any feeds.
    if #feed_config <= 0 then
        logger.dbg("NewsDownloader: empty feed list.", self.feed_config_path)
    end

    -- Check to see if the id is larger than the number of feeds. If it is,
    -- then we know this is a new add. Insert the base array.
    if id > #feed_config then
        table.insert(
            feed_config,
            self.empty_feed
        )
    end

    local new_config = {}
    -- In this loop, we cycle through the feed items. A series of
    -- conditionals checks to see if we are at the right id
    -- and key (i.e.: the key that triggered this function.
    -- If we are at the right spot, we overrite (or create) the value
    for idx, feed in ipairs(feed_config) do
        -- Check to see if this is the correct feed to update.
        if idx == id then
            if key == FeedView.URL then
                if feed[1] then
                    -- If the value exists, then it's been set. So all we do
                    -- is overwrite the value.
                    feed[1] = value
                else
                    -- If the value doesn't exist, then we need to set it.
                    -- So we insert it into the table.
                    table.insert(
                        feed,
                        {
                            value
                        }
                    )
                end
            elseif key == FeedView.LIMIT then
                if feed.limit then
                    feed.limit = value
                else
                    table.insert(
                        feed,
                        {
                            "limit",
                            value
                        }
                    )
                end
            elseif key == FeedView.DOWNLOAD_FULL_ARTICLE then
                if feed.download_full_article ~= nil then
                    feed.download_full_article = value
                else
                    table.insert(
                        feed,
                        {
                            "download_full_article",
                            value
                        }
                    )
                end
            elseif key == FeedView.INCLUDE_IMAGES then
                if feed.include_images ~= nil then
                    feed.include_images = value
                else
                    table.insert(
                        feed,
                        {
                            "include_images",
                            value
                        }
                    )
                end
            elseif key == FeedView.ENABLE_FILTER then
                if feed.enable_filter ~= nil then
                    feed.enable_filter = value
                else
                    table.insert(
                        feed,
                        {
                            "enable_filter",
                            value
                        }
                    )
                end
            elseif key == FeedView.FILTER_ELEMENT then
                if feed.filter_element then
                    feed.filter_element = value
                else
                    table.insert(
                        feed,
                        {
                            "filter_element",
                            value
                        }
                    )
                end
            end
        end
        -- Now we insert the updated (or newly created) feed into the
        -- new config feed that we're building in this loop.
        table.insert(
            new_config,
            feed
        )
    end
    -- Save the config
    logger.dbg("NewsDownloader: config to save", new_config)
    self:saveConfig(new_config)
    -- Refresh the view
    local feed_item_vc = FeedView:getItem(
        id,
        new_config[id],
        function(cb_id, cb_edit_key, cb_value)
            self:editFeedAttribute(cb_id, cb_edit_key, cb_value)
        end
    )
    self:viewFeedItem(
        feed_item_vc
    )

end

function NewsDownloader:deleteFeed(id)
    local UI = require("ui/trapper")
    logger.dbg("Newsdownloader: attempting to delete feed")
    -- Check to see if we can get the config file.
    local ok, feed_config = pcall(dofile, self.feed_config_path)
    if not ok or not feed_config then
        UI:info(T(_("Invalid configuration file. Detailed error message:\n%1"), feed_config))
        return
    end
    -- In this loop, we cycle through the feed items. A series of
    -- conditionals checks to see if we are at the right id
    -- and key (i.e.: the key that triggered this function.
    -- If we are at the right spot, we overrite (or create) the value
    local new_config = {}
    for idx, feed in ipairs(feed_config) do
        -- Check to see if this is the correct feed to update.
        if idx ~= id then
            table.insert(
                new_config,
                feed
            )
        end
    end
    -- Save the config
    local Trapper = require("ui/trapper")
    Trapper:wrap(function()
            logger.dbg("NewsDownloader: config to save", new_config)
            self:saveConfig(new_config)
    end)
    -- Refresh the view
    self:viewFeedList()
end

function NewsDownloader:saveConfig(config)
    local UI = require("ui/trapper")
    UI:info(_("Saving news feed list…"))
    local persist = Persist:new{
        path = self.feed_config_path
    }
    local ok = persist:save(config)
    if not ok then
        UI:info(_("Could not save news feed config."))
    else
        UI:info(_("News feed config updated successfully."))
    end
    UI:reset()
end

function NewsDownloader:changeFeedConfig()
    local feed_config_file = io.open(self.feed_config_path, "rb")
    local config = feed_config_file:read("*all")
    feed_config_file:close()
    local config_editor
    logger.info("NewsDownloader: opening configuration file", self.feed_config_path)
    config_editor = InputDialog:new{
        title = T(_("Config: %1"), BD.filepath(self.feed_config_path)),
        input = config,
        input_type = "string",
        para_direction_rtl = false, -- force LTR
        fullscreen = true,
        condensed = true,
        allow_newline = true,
        cursor_at_end = false,
        add_nav_bar = true,
        reset_callback = function()
            return config
        end,
        save_callback = function(content)
            if content and #content > 0 then
                local parse_error = util.checkLuaSyntax(content)
                if not parse_error then
                    local syntax_okay, syntax_error = pcall(loadstring(content))
                    if syntax_okay then
                        feed_config_file = io.open(self.feed_config_path, "w")
                        feed_config_file:write(content)
                        feed_config_file:close()
                        return true, _("Configuration saved")
                    else
                        return false, T(_("Configuration invalid: %1"), syntax_error)
                    end
                else
                    return false, T(_("Configuration invalid: %1"), parse_error)
                end
            end
            return false, _("Configuration empty")
        end,
    }
    UIManager:show(config_editor)
    config_editor:onShowKeyboard()
end
function NewsDownloader:openDownloadsFolder()
    local FileManager = require("apps/filemanager/filemanager")
    if self.ui.document then
        self.ui:onClose()
    end
    if FileManager.instance then
        FileManager.instance:reinit(self.download_dir)
    else
        FileManager:showFiles(self.download_dir)
    end
end

function NewsDownloader:onCloseDocument()
    local document_full_path = self.ui.document.file
    if  document_full_path and self.download_dir and self.download_dir == string.sub(document_full_path, 1, string.len(self.download_dir)) then
        logger.dbg("NewsDownloader: document_full_path:", document_full_path)
        logger.dbg("NewsDownloader: self.download_dir:", self.download_dir)
        logger.dbg("NewsDownloader: removing NewsDownloader file from history.")
        ReadHistory:removeItemByPath(document_full_path)
        local doc_dir = util.splitFilePathName(document_full_path)
        self.ui:setLastDirForFileBrowser(doc_dir)
    end
end

return NewsDownloader<|MERGE_RESOLUTION|>--- conflicted
+++ resolved
@@ -237,101 +237,9 @@
         end
         return false
     end
-<<<<<<< HEAD
     -- If we made it this far, then the feed config is valid
     -- and the next step is to process its contents
     return feed_config
-=======
-
-    local never_download_images = self.settings:isTrue("never_download_images")
-    local unsupported_feeds_urls = {}
-    local total_feed_entries = #feed_config
-    local feed_message
-
-    for idx, feed in ipairs(feed_config) do
-        local url = feed[1]
-        local limit = feed.limit
-        local download_full_article = feed.download_full_article == nil or feed.download_full_article
-        local include_images = not never_download_images and feed.include_images
-        local enable_filter = feed.enable_filter or feed.enable_filter == nil
-        local filter_element = feed.filter_element or feed.filter_element == nil
-        -- Check if the two required attributes are set.
-        if url and limit then
-            feed_message = T(_("Processing %1/%2:\n%3"), idx, total_feed_entries, BD.url(url))
-            UI:info(feed_message)
-            -- Process the feed source.
-            self:processFeedSource(
-                url,
-                tonumber(limit),
-                unsupported_feeds_urls,
-                download_full_article,
-                include_images,
-                feed_message,
-                enable_filter,
-                filter_element)
-        else
-            logger.warn("NewsDownloader: invalid feed config entry.", feed)
-        end
-    end
-
-    if #unsupported_feeds_urls <= 0 then
-        -- When no errors are present, we get a happy message.
-        feed_message = _("Downloading news finished.")
-    else
-        -- When some errors are present, we get a sour message that includes
-        -- information about the source of the error.
-        local unsupported_urls = ""
-        for key, value in pairs(unsupported_feeds_urls) do
-            -- Create the error message.
-            unsupported_urls = unsupported_urls .. " " .. value[1] .. " " .. value[2]
-            -- Not sure what this does.
-            if key ~= #unsupported_feeds_urls then
-                unsupported_urls = BD.url(unsupported_urls) .. ", "
-            end
-        end
-        -- Tell the user there were problems.
-        feed_message = _("Downloading news finished with errors.")
-        -- Display a dialogue that requires the user to acknowledge
-        -- that errors occured.
-        UI:confirm(
-            T(_([[
-Could not process some feeds.
-Unsupported format in: %1. Please
-review your feed configuration file.]])
-              , unsupported_urls),
-            _("Continue"),
-            ""
-        )
-    end
-    -- Clear the info widgets before displaying the next ui widget.
-    UI:clear()
-    -- Check to see if this method was called from the menu. If it was,
-    -- we will have gotten a touchmenu_instance. This will context gives the user
-    -- two options about what to do next, which are handled by this block.
-    if touchmenu_instance then
-        -- Ask the user if they want to go to their downloads folder
-        -- or if they'd rather remain at the menu.
-        feed_message = feed_message .. _("Go to download folder?")
-        local should_go_to_downloads = UI:confirm(
-            feed_message,
-            _("Close"),
-            _("Go to downloads")
-        )
-        if should_go_to_downloads then
-            -- Go to downloads folder.
-            UI:clear()
-            self:openDownloadsFolder()
-            touchmenu_instance:closeMenu()
-            NetworkMgr:afterWifiAction()
-            return
-        else
-            -- Return to the menu.
-            NetworkMgr:afterWifiAction()
-            return
-        end
-    end
-    return
->>>>>>> 3fe09ecc
 end
 
 function NewsDownloader:syncAllFeedsWithUI(touchmenu_instance, callback)
