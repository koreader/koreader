--- conflicted
+++ resolved
@@ -756,21 +756,7 @@
 -- Shows dialog to download / stream a book
 function OPDSBrowser:showDownloads(item)
     local acquisitions = item.acquisitions
-<<<<<<< HEAD
-    local filename = item.title
-    if item.author then
-        filename = item.author .. " - " .. filename
-    end
-    -- Ensure the default download filename is consistent across different platforms. In particular
-    -- this is needed for Progress Sync to work correctly if it is configured to rely on file names.
-    filename = util.replaceAllInvalidChars(filename)
-    local filename_orig = filename
-    if self.root_catalog_raw_names then
-        filename = nil
-    end
-=======
     local filename, filename_orig = self:getFileName(item)
->>>>>>> e1c7445c
 
     local function createTitle(path, file) -- title for ButtonDialog
         return T(_("Download folder:\n%1\n\nDownload filename:\n%2\n\nDownload file type:"),
@@ -1472,7 +1458,7 @@
     if self.root_catalog_raw_names then
         filename = nil
     end
-    return filename, filename_orig
+    return util.replaceAllInvalidChars(filename), util.replaceAllInvalidChars(filename_orig)
 end
 
 function OPDSBrowser:updateFieldInCatalog(item, name, value)
