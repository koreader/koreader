--- conflicted
+++ resolved
@@ -437,22 +437,12 @@
             if fn_page_count then
                 local progressbar_items = { align = "center" }
 
-<<<<<<< HEAD
                 local trophy_widget = ImageWidget:new({
-                    file = tostring(PLUGIN_ROOT) .. "icons/trophy.svg",
+                    file = getSourceDir() .. "icons/trophy.svg",
                     width = 40,
                     height = 40,
                     alpha = true
                 })
-=======
-            local trophy_widget = ImageWidget:new({
-                image = RenderImage:renderImageFile(getSourceDir() .. "/icons/trophy.svg"),
-                width = 50,
-                height = 50,
-                scale_factor = self.scale_factor,
-                alpha = true
-            })
->>>>>>> 28dbccd9
 
                 local fn_pages = tonumber(fn_page_count)
                 local max_progress_size = 500
