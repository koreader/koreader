local BD = require("ui/bidi")
local Blitbuffer = require("ffi/blitbuffer")
local BottomContainer = require("ui/widget/container/bottomcontainer")
local ButtonDialog = require("ui/widget/buttondialog")
local CenterContainer = require("ui/widget/container/centercontainer")
local DocSettings = require("docsettings")
local DocumentRegistry = require("document/documentregistry")
local Geom = require("ui/geometry")
local InfoMessage = require("ui/widget/infomessage")
local LeftContainer = require("ui/widget/container/leftcontainer")
local Menu = require("ui/widget/menu")
local OverlapGroup = require("ui/widget/overlapgroup")
local Font = require("ui/font")
local FileChooser = require("ui/widget/filechooser")
local FileManager = require("apps/filemanager/filemanager")
local FileManagerBookInfo = require("apps/filemanager/filemanagerbookinfo")
local FileManagerConverter = require("apps/filemanager/filemanagerconverter")
local HorizontalGroup = require("ui/widget/horizontalgroup")
local HorizontalSpan = require("ui/widget/horizontalspan")
local UIManager = require("ui/uimanager")
local logger = require("logger")
local RightContainer = require("ui/widget/container/rightcontainer")
local TextBoxWidget = require("ui/widget/textboxwidget")
local TextWidget = require("ui/widget/textwidget")
local TitleBar = require("titlebar")
local VerticalGroup = require("ui/widget/verticalgroup")
local FrameContainer = require("ui/widget/container/framecontainer")
local FileManagerMenu = require("apps/filemanager/filemanagermenu")
local filemanagerutil = require("apps/filemanager/filemanagerutil")
local WidgetContainer = require("ui/widget/container/widgetcontainer")
local _ = require("gettext")
local BaseUtil = require("ffi/util")
local Device = require("device")

local C_ = _.pgettext
local Screen = Device.screen
local BookInfoManager = require("bookinfomanager")

-- This is a kind of "base class" for both MosaicMenu and ListMenu.
-- It implements the common code shared by these, mostly the non-UI
-- work : the updating of items and the management of backgrouns jobs.
--
-- Here are defined the common overriden methods of Menu:
--    :updateItems(select_number)
--    :onCloseWidget()
--
-- MosaicMenu or ListMenu should implement specific UI methods:
--    :_recalculateDimen()
--    :_updateItemsBuildUI()
-- This last method is called in the middle of :updateItems() , and
-- should fill self.item_group with some specific UI layout. It may add
-- not found item to self.items_to_update for us to update() them
-- regularly.

-- Store these as local, to be set by some object and re-used by
-- another object (as we plug the methods below to different objects,
-- we can't store them in 'self' if we want another one to use it)
local current_path = nil
local current_cover_specs = false

-- Do some collectgarbage() every few drawings
local NB_DRAWINGS_BETWEEN_COLLECTGARBAGE = 5
local nb_drawings_since_last_collectgarbage = 0

-- Simple holder of methods that will replace those
-- in the real Menu class or instance
local CoverMenu = {}

function CoverMenu:updateCache(file, status, do_create, pages)
    if do_create then -- create new cache entry if absent
        if self.cover_info_cache[file] then return end
        local doc_settings = DocSettings:open(file)
        -- We can get nb of page in the new 'doc_pages' setting, or from the old 'stats.page'
        local doc_pages = doc_settings:readSetting("doc_pages")
        if doc_pages then
            pages = doc_pages
        else
            local stats = doc_settings:readSetting("stats")
            if stats and stats.pages and stats.pages ~= 0 then -- crengine with statistics disabled stores 0
                pages = stats.pages
            end
        end
        local percent_finished = doc_settings:readSetting("percent_finished")
        local summary = doc_settings:readSetting("summary")
        status = summary and summary.status
        local has_highlight
        local annotations = doc_settings:readSetting("annotations")
        if annotations then
            has_highlight = #annotations > 0
        else
            local highlight = doc_settings:readSetting("highlight")
            has_highlight = highlight and next(highlight) and true
        end
        self.cover_info_cache[file] = table.pack(pages, percent_finished, status, has_highlight) -- may be a sparse array
    else
        if self.cover_info_cache and self.cover_info_cache[file] then
            if status then
                self.cover_info_cache[file][3] = status
            else
                self.cover_info_cache[file] = nil
            end
        end
    end
end

function CoverMenu:updateItems(select_number, no_recalculate_dimen)
    -- As done in Menu:updateItems()
    local old_dimen = self.dimen and self.dimen:copy()
    -- self.layout must be updated for focusmanager
    self.layout = {}
    self.item_group:clear()
    -- NOTE: Our various _recalculateDimen overloads appear to have a stronger dependency
    --       on the rest of the widget elements being properly laid-out,
    --       so we have to run it *first*, unlike in Menu.
    --       Otherwise, various layout issues arise (e.g., MosaicMenu's page_info is misaligned).
    if not no_recalculate_dimen then
        self:_recalculateDimen(self.title_bar)
        logger.info("recal Called covermenu.lua 112: ", true)
    end
    self.page_info:resetLayout()
    self.return_button:resetLayout()
    self.content_group:resetLayout()
    -- default to select the first item
    if not select_number then
        select_number = 1
    end

    -- Reset the list of items not found in db that will need to
    -- be updated by a scheduled action
    self.items_to_update = {}
    -- Cancel any previous (now obsolete) scheduled update
    if self.items_update_action then
        UIManager:unschedule(self.items_update_action)
        self.items_update_action = nil
    end

    -- Force garbage collecting before drawing a new page.
    -- It's not really needed from a memory usage point of view, we did
    -- all the free() where necessary, and koreader memory usage seems
    -- stable when file browsing only (15-25 MB).
    -- But I witnessed some freezes after browsing a lot when koreader's main
    -- process was using 100% cpu (and some slow downs while drawing soon before
    -- the freeze, like the full refresh happening before the final drawing of
    -- new text covers), while still having a small memory usage (20/30 Mb)
    -- that I suspect may be some garbage collecting happening at one point
    -- and getting stuck...
    -- With this, garbage collecting may be more deterministic, and it has
    -- no negative impact on user experience.
    -- But don't do it on every drawing, to not have all of them slow
    -- when memory usage is already high
    nb_drawings_since_last_collectgarbage = nb_drawings_since_last_collectgarbage + 1
    if nb_drawings_since_last_collectgarbage >= NB_DRAWINGS_BETWEEN_COLLECTGARBAGE then
        -- (delay it a bit so this pause is less noticable)
        UIManager:scheduleIn(0.2, function()
            collectgarbage()
            collectgarbage()
        end)
        nb_drawings_since_last_collectgarbage = 0
    end

    -- Specific UI building implementation (defined in some other module)
    self._has_cover_images = false
    self:_updateItemsBuildUI()

    -- Set the local variables with the things we know
    -- These are used only by extractBooksInDirectory(), which should
    -- use the cover_specs set for FileBrowser, and not those from History.
    -- Hopefully, we get self.path=nil when called fro History
    if self.path then
        current_path = self.path
        current_cover_specs = self.cover_specs
    end

    -- As done in Menu:updateItems()
    self:updatePageInfo(select_number)

    self.show_parent.dithered = self._has_cover_images
    UIManager:setDirty(self.show_parent, function()
        local refresh_dimen =
            old_dimen and old_dimen:combine(self.dimen)
            or self.dimen
        return "ui", refresh_dimen, self.show_parent.dithered
    end)

    -- As additionally done in FileChooser:updateItems()
    if self.path_items then
        self.path_items[self.path] = (self.page - 1) * self.perpage + (select_number or 1)
    end

    -- Deal with items not found in db
    if #self.items_to_update > 0 then
        -- Prepare for background info extraction job
        local files_to_index = {} -- table of {filepath, cover_specs}
        for i=1, #self.items_to_update do
            table.insert(files_to_index, {
                filepath = self.items_to_update[i].filepath,
                cover_specs = self.items_to_update[i].cover_specs
            })
        end
        -- Launch it at nextTick, so UIManager can render us smoothly
        UIManager:nextTick(function()
            local launched = BookInfoManager:extractInBackground(files_to_index)
            if not launched then -- fork failed (never experienced that, but let's deal with it)
                -- Cancel scheduled update, as it won't get any result
                if self.items_update_action then
                    UIManager:unschedule(self.items_update_action)
                    self.items_update_action = nil
                end
                UIManager:show(InfoMessage:new{
                    text = _("Start-up of background extraction job failed.\nPlease restart KOReader or your device.")
                })
            end
        end)

        -- Scheduled update action
        self.items_update_action = function()
            logger.dbg("Scheduled items update:", #self.items_to_update, "waiting")
            local is_still_extracting = BookInfoManager:isExtractingInBackground()
            local i = 1
            while i <= #self.items_to_update do -- process and clean in-place
                local item = self.items_to_update[i]
                item:update()
                if item.bookinfo_found then
                    logger.dbg("  found", item.text)
                    self.show_parent.dithered = item._has_cover_image
                    local refreshfunc = function()
                        if item.refresh_dimen then
                            -- MosaicMenuItem may exceed its own dimen in its paintTo
                            -- with its "description" hint
                            return "ui", item.refresh_dimen, self.show_parent.dithered
                        else
                            return "ui", item[1].dimen, self.show_parent.dithered
                        end
                    end
                    UIManager:setDirty(self.show_parent, refreshfunc)
                    table.remove(self.items_to_update, i)
                else
                    logger.dbg("  not yet found", item.text)
                    i = i + 1
                end
            end
            if #self.items_to_update > 0 then -- re-schedule myself
                if is_still_extracting then -- we have still chances to get new stuff
                    logger.dbg("re-scheduling items update:", #self.items_to_update, "still waiting")
                    UIManager:scheduleIn(1, self.items_update_action)
                else
                    logger.dbg("Not all items found, but background extraction has stopped, not re-scheduling")
                end
            else
                logger.dbg("items update completed")
            end
        end
        UIManager:scheduleIn(1, self.items_update_action)
    end

    -- (We may not need to do the following if we extend showFileDialog
    -- code in filemanager.lua to check for existence and call a
    -- method: self:getAdditionalButtons() to add our buttons
    -- to its own set.)

    -- We want to add some buttons to the showFileDialog popup. This function
    -- is dynamically created by FileManager:init(), and we don't want
    -- to override this... So, here, when we see the showFileDialog function,
    -- we replace it by ours.
    -- (FileManager may replace file_chooser.showFileDialog after we've been called once, so we need
    -- to replace it again if it is not ours)
    if self.path -- FileManager only
        and (not self.showFileDialog_ours -- never replaced
              or self.showFileDialog ~= self.showFileDialog_ours) then -- it is no more ours
        -- We need to do it at nextTick, once FileManager has instantiated
        -- its FileChooser completely
        UIManager:nextTick(function()
            -- Store original function, so we can call it
            self.showFileDialog_orig = self.showFileDialog

            -- Replace it with ours
            -- This causes luacheck warning: "shadowing upvalue argument 'self' on line 34".
            -- Ignoring it (as done in filemanager.lua for the same showFileDialog)
            self.showFileDialog = function(self, item) -- luacheck: ignore
                local file = item.path
                -- Call original function: it will create a ButtonDialog
                -- and store it as self.file_dialog, and UIManager:show() it.
                self.showFileDialog_orig(self, item)

                local bookinfo = self.book_props -- getBookInfo(file) called by FileManager
                if not bookinfo or bookinfo._is_directory then
                    -- If no bookinfo (yet) about this file, or it's a directory, let the original dialog be
                    return true
                end

                -- Remember some of this original ButtonDialog properties
                local orig_title = self.file_dialog.title
                local orig_title_align = self.file_dialog.title_align
                local orig_buttons = self.file_dialog.buttons
                -- Close original ButtonDialog (it has not yet been painted
                -- on screen, so we won't see it)
                UIManager:close(self.file_dialog)
                -- And clear the rendering stack to avoid inheriting its dirty/refresh queue
                UIManager:clearRenderStack()

                -- Add some new buttons to original buttons set
                table.insert(orig_buttons, {
                    { -- Allow user to ignore some offending cover image
                        text = bookinfo.ignore_cover and _("Unignore cover") or _("Ignore cover"),
                        enabled = bookinfo.has_cover and true or false,
                        callback = function()
                            BookInfoManager:setBookInfoProperties(file, {
                                ["ignore_cover"] = not bookinfo.ignore_cover and 'Y' or false,
                            })
                            UIManager:close(self.file_dialog)
                            self:updateItems(1, true)
                        end,
                    },
                    { -- Allow user to ignore some bad metadata (filename will be used instead)
                        text = bookinfo.ignore_meta and _("Unignore metadata") or _("Ignore metadata"),
                        enabled = bookinfo.has_meta and true or false,
                        callback = function()
                            BookInfoManager:setBookInfoProperties(file, {
                                ["ignore_meta"] = not bookinfo.ignore_meta and 'Y' or false,
                            })
                            UIManager:close(self.file_dialog)
                            self:updateItems(1, true)
                        end,
                    },
                })
                table.insert(orig_buttons, {
                    { -- Allow a new extraction (multiple interruptions, book replaced)...
                        text = _("Refresh cached book information"),
                        callback = function()
                            -- Wipe the cache
                            self:updateCache(file)
                            BookInfoManager:deleteBookInfo(file)
                            UIManager:close(self.file_dialog)
                            self:updateItems(1, true)
                        end,
                    },
                })

                -- Create the new ButtonDialog, and let UIManager show it
                self.file_dialog = ButtonDialog:new{
                    title = orig_title,
                    title_align = orig_title_align,
                    buttons = orig_buttons,
                }
                UIManager:show(self.file_dialog)
                return true
            end

            -- Remember our function
            self.showFileDialog_ours = self.showFileDialog
        end)
    end
    Menu.mergeTitleBarIntoLayout(self)
end

-- Similar to showFileDialog setup just above, but for History,
-- which is plugged in main.lua _FileManagerHistory_updateItemTable()
function CoverMenu:onHistoryMenuHold(item)
    -- Call original function: it will create a ButtonDialog
    -- and store it as self.histfile_dialog, and UIManager:show() it.
    self.onMenuHold_orig(self, item)
    local file = item.file

    local bookinfo = self.book_props -- getBookInfo(file) called by FileManagerHistory
    if not bookinfo then
        -- If no bookinfo (yet) about this file, let the original dialog be
        return true
    end

    -- Remember some of this original ButtonDialog properties
    local orig_title = self.histfile_dialog.title
    local orig_title_align = self.histfile_dialog.title_align
    local orig_buttons = self.histfile_dialog.buttons
    -- Close original ButtonDialog (it has not yet been painted
    -- on screen, so we won't see it)
    UIManager:close(self.histfile_dialog)
    UIManager:clearRenderStack()

    -- Add some new buttons to original buttons set
    table.insert(orig_buttons, {
        { -- Allow user to ignore some offending cover image
            text = bookinfo.ignore_cover and _("Unignore cover") or _("Ignore cover"),
            enabled = bookinfo.has_cover and true or false,
            callback = function()
                BookInfoManager:setBookInfoProperties(file, {
                    ["ignore_cover"] = not bookinfo.ignore_cover and 'Y' or false,
                })
                UIManager:close(self.histfile_dialog)
                self:updateItems(1, true)
            end,
        },
        { -- Allow user to ignore some bad metadata (filename will be used instead)
            text = bookinfo.ignore_meta and _("Unignore metadata") or _("Ignore metadata"),
            enabled = bookinfo.has_meta and true or false,
            callback = function()
                BookInfoManager:setBookInfoProperties(file, {
                    ["ignore_meta"] = not bookinfo.ignore_meta and 'Y' or false,
                })
                UIManager:close(self.histfile_dialog)
                self:updateItems(1, true)
            end,
        },
    })
    table.insert(orig_buttons, {
        { -- Allow a new extraction (multiple interruptions, book replaced)...
            text = _("Refresh cached book information"),
            callback = function()
                -- Wipe the cache
                self:updateCache(file)
                BookInfoManager:deleteBookInfo(file)
                UIManager:close(self.histfile_dialog)
                self:updateItems(1, true)
            end,
        },
    })

    -- Create the new ButtonDialog, and let UIManager show it
    self.histfile_dialog = ButtonDialog:new{
        title = orig_title,
        title_align = orig_title_align,
        buttons = orig_buttons,
    }
    UIManager:show(self.histfile_dialog)
    return true
end

-- Similar to showFileDialog setup just above, but for Collections,
-- which is plugged in main.lua _FileManagerCollections_updateItemTable()
function CoverMenu:onCollectionsMenuHold(item)
    -- Call original function: it will create a ButtonDialog
    -- and store it as self.collfile_dialog, and UIManager:show() it.
    self.onMenuHold_orig(self, item)
    local file = item.file

    local bookinfo = self.book_props -- getBookInfo(file) called by FileManagerCollection
    if not bookinfo then
        -- If no bookinfo (yet) about this file, let the original dialog be
        return true
    end

    -- Remember some of this original ButtonDialog properties
    local orig_title = self.collfile_dialog.title
    local orig_title_align = self.collfile_dialog.title_align
    local orig_buttons = self.collfile_dialog.buttons
    -- Close original ButtonDialog (it has not yet been painted
    -- on screen, so we won't see it)
    UIManager:close(self.collfile_dialog)
    UIManager:clearRenderStack()

    -- Add some new buttons to original buttons set
    table.insert(orig_buttons, {
        { -- Allow user to ignore some offending cover image
            text = bookinfo.ignore_cover and _("Unignore cover") or _("Ignore cover"),
            enabled = bookinfo.has_cover and true or false,
            callback = function()
                BookInfoManager:setBookInfoProperties(file, {
                    ["ignore_cover"] = not bookinfo.ignore_cover and 'Y' or false,
                })
                UIManager:close(self.collfile_dialog)
                self:updateItems(1, true)
            end,
        },
        { -- Allow user to ignore some bad metadata (filename will be used instead)
            text = bookinfo.ignore_meta and _("Unignore metadata") or _("Ignore metadata"),
            enabled = bookinfo.has_meta and true or false,
            callback = function()
                BookInfoManager:setBookInfoProperties(file, {
                    ["ignore_meta"] = not bookinfo.ignore_meta and 'Y' or false,
                })
                UIManager:close(self.collfile_dialog)
                self:updateItems(1, true)
            end,
        },
    })
    table.insert(orig_buttons, {
        { -- Allow a new extraction (multiple interruptions, book replaced)...
            text = _("Refresh cached book information"),
            callback = function()
                -- Wipe the cache
                self:updateCache(file)
                BookInfoManager:deleteBookInfo(file)
                UIManager:close(self.collfile_dialog)
                self:updateItems(1, true)
            end,
        },
    })

    -- Create the new ButtonDialog, and let UIManager show it
    self.collfile_dialog = ButtonDialog:new{
        title = orig_title,
        title_align = orig_title_align,
        buttons = orig_buttons,
    }
    UIManager:show(self.collfile_dialog)
    return true
end

function CoverMenu:onCloseWidget()
    -- Due to close callback in FileManagerHistory:onShowHist, we may be called
    -- multiple times (witnessed that with print(debug.traceback())
    -- So, avoid doing what follows twice
    if self._covermenu_onclose_done then
        return
    end
    self._covermenu_onclose_done = true

    -- Stop background job if any (so that full cpu is available to reader)
    logger.dbg("CoverMenu:onCloseWidget: terminating jobs if needed")
    BookInfoManager:terminateBackgroundJobs()
    BookInfoManager:closeDbConnection() -- sqlite connection no more needed
    BookInfoManager:cleanUp() -- clean temporary resources

    -- Cancel any still scheduled update
    if self.items_update_action then
        logger.dbg("CoverMenu:onCloseWidget: unscheduling items_update_action")
        UIManager:unschedule(self.items_update_action)
        self.items_update_action = nil
    end

    -- Propagate a call to free() to all our sub-widgets, to release memory used by their _bb
    self.item_group:free()

    -- Clean any short term cache (used by ListMenu to cache some Doc Settings info)
    self.cover_info_cache = nil

    -- Force garbage collecting when leaving too
    -- (delay it a bit so this pause is less noticable)
    UIManager:scheduleIn(0.2, function()
        collectgarbage()
        collectgarbage()
    end)
    nb_drawings_since_last_collectgarbage = 0

    -- Call the object's original onCloseWidget (i.e., Menu's, as none our our expected subclasses currently implement it)
    Menu.onCloseWidget(self)
end

function CoverMenu:genItemTable(dirs, files, path)
    -- Call the object's original genItemTable 
    local item_table = CoverMenu._FileChooser_genItemTable_orig(self, dirs, files, path)
    if #item_table > 0 then
        if item_table[1].text == "⬆ ../" then table.remove(item_table,1) end
    end
    return item_table
end

function CoverMenu:tapPlus()
    -- Call original function: it will create a ButtonDialog
    -- and store it as self.file_dialog, and UIManager:show() it.
    CoverMenu._FileManager_tapPlus_orig(self)
    if self.file_dialog.select_mode then return end -- do not change select menu

    -- Remember some of this original ButtonDialog properties
    local orig_title = self.file_dialog.title
    local orig_title_align = self.file_dialog.title_align
    local orig_buttons = self.file_dialog.buttons
    -- Close original ButtonDialog (it has not yet been painted
    -- on screen, so we won't see it)
    UIManager:close(self.file_dialog)
    UIManager:clearRenderStack()

    -- Add a new button to original buttons set
    table.insert(orig_buttons, {}) -- separator
    table.insert(orig_buttons, {
        {
            text = _("Extract and cache book information"),
            callback = function()
                UIManager:close(self.file_dialog)
                local Trapper = require("ui/trapper")
                Trapper:wrap(function()
                    BookInfoManager:extractBooksInDirectory(current_path, current_cover_specs)
                end)
            end,
        },
    })

    -- Create the new ButtonDialog, and let UIManager show it
    self.file_dialog = ButtonDialog:new{
        title = orig_title,
        title_align = orig_title_align,
        buttons = orig_buttons,
    }
    UIManager:show(self.file_dialog)
    return true
end

local function onFolderUp()
    if current_path then -- file browser or PathChooser
        if current_path ~= "/" and not (G_reader_settings:isTrue("lock_home_folder") and
                        current_path == G_reader_settings:readSetting("home_dir")) then
            FileManager.instance.file_chooser:changeToPath(string.format("%s/..", current_path))
        else
            FileManager.instance.file_chooser:goHome()
        end
    end

end

function CoverMenu:setupLayout()
    CoverMenu._FileManager_setupLayout_orig(self)
<<<<<<< HEAD
    
    local logger = require("logger")                
    logger.info("Title Bar Height Before New Title Bar: ", self.title_bar:getHeight())
    
=======

>>>>>>> 6b38d0ea
    self.title_bar = TitleBar:new{
        show_parent = self.show_parent,
        fullscreen = "true",
        align = "center",
        title = self.title,
        title_top_padding = Screen:scaleBySize(6),
        subtitle = "",
        subtitle_truncate_left = true,
        subtitle_fullwidth = true,
        button_padding = Screen:scaleBySize(5),
        -- home
        left_icon = "other_houses",
        left_icon_size_ratio = 1,
        left_icon_tap_callback = function() self:goHome() end,
        left_icon_hold_callback = function() self:onShowFolderMenu() end,
        -- favorites
        left2_icon = "favorite",
        left2_icon_size_ratio = 1,
        left2_icon_tap_callback = function() FileManager.instance.collections:onShowColl() end,
        left2_icon_hold_callback = false,
        -- history
        left3_icon = "history",
        left3_icon_size_ratio = 1,
        left3_icon_tap_callback = function() FileManager.instance.history:onShowHist() end,
        left3_icon_hold_callback = false,
        -- stupid plus menu
        right_icon = self.selected_files and "check" or "plus",
        right_icon_size_ratio = 1,
        right_icon_tap_callback = function() self:onShowPlusMenu() end,
        right_icon_hold_callback = false, -- propagate long-press to dispatcher
        -- up folder
        right2_icon = "back_up",
        right2_icon_size_ratio = 1,
        right2_icon_tap_callback = function() onFolderUp() end,
        right2_icon_hold_callback = false,
        -- open last file
        right3_icon = "go_back_book",
        right3_icon_size_ratio = 1,
        right3_icon_tap_callback = function() FileManager.instance.menu:onOpenLastDoc() end,
        right3_icon_hold_callback = false,
    }
    self:updateTitleBarPath(self.root_path)

    -- self.file_chooser.outer_title_bar = self.title_bar
    -- self.file_chooser.height = Screen:getHeight() - self.title_bar:getHeight()

    local logger = require("logger")                
    logger.info("Title Bar Height After New Title Bar: ", self.title_bar:getHeight())


    self.layout = VerticalGroup:new{
        self.title_bar,
        self.file_chooser,
    }

    local fm_ui = FrameContainer:new{
        padding = 0,
        bordersize = 0,
        background = Blitbuffer.COLOR_WHITE,
        self.layout,
    }

    self[1] = fm_ui

    self.menu = FileManagerMenu:new{
        ui = self
    }

    //self:registerKeyEvents()


    return true
end

function CoverMenu:menuInit()
    CoverMenu._Menu_init_orig(self)

    local pagination_width = self.page_info:getSize().w
    self.page_info = HorizontalGroup:new{
        self.page_info_first_chev,
        self.page_info_left_chev,
        self.page_info_text,
        self.page_info_right_chev,
        self.page_info_last_chev,
    }

<<<<<<< HEAD
    -- local new_inner_dimen = Geom:new{
    --     x = 0, y = 0,
    --     w = self.screen_w,
    --     h = self.screen_h,
    -- }
    
    --local subtitle_max_width = self.inner_dimen.width * 0.94
=======
    logger.info("path: ", self.path)
    local cur_folder = TextWidget:new{
        text = self.path,
        face = Font:getFace("x_smallinfofont"),
        max_width = self.inner_dimen.w * 0.94 - pagination_width,
        truncate_with_ellipsis = true,
    }
>>>>>>> 6b38d0ea

    local footer = BottomContainer:new{
        dimen = self.inner_dimen:copy(),
        HorizontalGroup:new{
            HorizontalSpan:new { width = self.inner_dimen.w * 0.03 },
            LeftContainer:new{
                dimen = Geom:new{
                    w = self.inner_dimen.w * 0.94 - pagination_width,
                    h = cur_folder:getSize().h,
                },
                cur_folder,
            },
            RightContainer:new{
                dimen = Geom:new{
                    w = pagination_width,
                    h = self.page_info:getSize().h,
                },
                self.page_info,
            },
            HorizontalSpan:new { width = self.inner_dimen.w * 0.03 },
        }
    }

    local page_return = BottomContainer:new{
        dimen = self.inner_dimen:copy(),
        WidgetContainer:new{
            dimen = Geom:new{
                x = 0, y = 0,
                w = self.screen_w,
                h = self.page_return_arrow:getSize().h,
            },
            self.return_button,
        }
    }

    local content = OverlapGroup:new{
        -- This unique allow_mirroring=false looks like it's enough
        -- to have this complex Menu, and all widgets based on it,
        -- be mirrored correctly with RTL languages
        allow_mirroring = false,
        dimen = self.inner_dimen:copy(),
        self.content_group,
        page_return,
        footer,
    }

<<<<<<< HEAD
    
    logger.info("self.content_group Height: ", self.content_group.height)
    
    logger.info("page_return Height: ", page_return.height)
    
    logger.info("footer Height: ", footer.height)

    
=======
>>>>>>> 6b38d0ea
    self[1] = FrameContainer:new{
        background = Blitbuffer.COLOR_WHITE,
        bordersize = self.border_size,
        padding = 0,
        margin = 0,
        radius = self.is_popout and math.floor(self.dimen.w * (1/20)) or 0,
        content
    }

    if self.item_table.current then
        self.page = self:getPageNumber(self.item_table.current)
    end
    if not self.path_items then -- not FileChooser
        self:updateItems(1, true)
    end

end

function CoverMenu:updatePageInfo(select_number)
    CoverMenu._Menu_updatePageInfo_orig(self, select_number)
    local no_page_text = string.gsub(self.page_info_text.text, "Page ", "")
    self.page_info_text:setText(no_page_text)
end

return CoverMenu<|MERGE_RESOLUTION|>--- conflicted
+++ resolved
@@ -598,14 +598,9 @@
 
 function CoverMenu:setupLayout()
     CoverMenu._FileManager_setupLayout_orig(self)
-<<<<<<< HEAD
-    
     local logger = require("logger")                
     logger.info("Title Bar Height Before New Title Bar: ", self.title_bar:getHeight())
-    
-=======
-
->>>>>>> 6b38d0ea
+
     self.title_bar = TitleBar:new{
         show_parent = self.show_parent,
         fullscreen = "true",
@@ -656,6 +651,26 @@
     logger.info("Title Bar Height After New Title Bar: ", self.title_bar:getHeight())
 
 
+    local file_chooser = FileChooser:new{
+        -- remember to adjust the height when new item is added to the group
+        path = self.root_path,
+        focused_path = self.focused_file,
+        show_parent = self.show_parent,
+        height = Screen:getHeight() - self.title_bar:getHeight(),
+        is_popout = false,
+        is_borderless = true,
+        file_filter = function(filename) return DocumentRegistry:hasProvider(filename) end,
+        close_callback = function() return self:onClose() end,
+        -- allow left bottom tap gesture, otherwise it is eaten by hidden return button
+        return_arrow_propagation = true,
+        -- allow Menu widget to delegate handling of some gestures to GestureManager
+        filemanager = self,
+        -- let Menu widget merge our title_bar into its own TitleBar's FocusManager layout
+        outer_title_bar = self.title_bar,
+    }
+    self.file_chooser = file_chooser
+
+    
     self.layout = VerticalGroup:new{
         self.title_bar,
         self.file_chooser,
@@ -691,16 +706,13 @@
         self.page_info_right_chev,
         self.page_info_last_chev,
     }
-
-<<<<<<< HEAD
     -- local new_inner_dimen = Geom:new{
     --     x = 0, y = 0,
     --     w = self.screen_w,
     --     h = self.screen_h,
     -- }
     
-    --local subtitle_max_width = self.inner_dimen.width * 0.94
-=======
+    
     logger.info("path: ", self.path)
     local cur_folder = TextWidget:new{
         text = self.path,
@@ -708,7 +720,7 @@
         max_width = self.inner_dimen.w * 0.94 - pagination_width,
         truncate_with_ellipsis = true,
     }
->>>>>>> 6b38d0ea
+    --local subtitle_max_width = self.inner_dimen.width * 0.94
 
     local footer = BottomContainer:new{
         dimen = self.inner_dimen:copy(),
@@ -754,18 +766,12 @@
         page_return,
         footer,
     }
-
-<<<<<<< HEAD
-    
     logger.info("self.content_group Height: ", self.content_group.height)
     
     logger.info("page_return Height: ", page_return.height)
     
     logger.info("footer Height: ", footer.height)
-
     
-=======
->>>>>>> 6b38d0ea
     self[1] = FrameContainer:new{
         background = Blitbuffer.COLOR_WHITE,
         bordersize = self.border_size,
