#!/bin/sh
export LC_ALL="en_US.UTF-8"

# working directory of koreader
KOREADER_DIR="${0%/*}"

# update to new version from OTA directory
NEWUPDATE="${KOREADER_DIR}/ota/koreader.updated.tar"
INSTALLED="${KOREADER_DIR}/ota/koreader.installed.tar"
if [ -f "${NEWUPDATE}" ] ; then
	# TODO: any graphic indication for the updating progress?
	cd "${KOREADER_DIR%/*}" && tar xf "${NEWUPDATE}" && mv "${NEWUPDATE}" "${INSTALLED}"
fi

# we're always starting from our working directory
cd "${KOREADER_DIR}" || exit

# load our own shared libraries if possible
export LD_LIBRARY_PATH="${KOREADER_DIR}/libs:${LD_LIBRARY_PATH}"

# export trained OCR data directory
export TESSDATA_PREFIX="data"

# export dict directory
export STARDICT_DATA_DIR="data/dict"

# export external font directory
export EXT_FONT_DIR="/mnt/onboard/fonts"

# fast and dirty way of check if we are called from nickel
# through fmon, or from another launcher (KSM or advboot)
# Do not delete this line because KSM detects newer versions of KOReader by the presence of the phrase 'from_nickel'.
export FROM_NICKEL="false"
if pkill -0 nickel ; then
	FROM_NICKEL="true"
fi

if [ "${FROM_NICKEL}" = "true" ] ; then
	# Detect if we were started from KFMon
	FROM_KFMON="false"
	if pkill -0 kfmon ; then
		# That's a start, now check if KFMon truly is our parent...
		if [ "$(pidof kfmon)" -eq "${PPID}" ] ; then
			FROM_KFMON="true"
		fi
	fi

	if [ "${FROM_KFMON}" = "true" ] ; then
		# Siphon nickel's full environment, since KFMon inherits such a minimal one, and that apparently confuses the hell out of Nickel for some reason if we decide to restart it without a reboot...
		for env in $(xargs -n 1 -0 < "/proc/$(pidof nickel)/environ") ; do
			# shellcheck disable=SC2163
			export "${env}"
		done
	else
		# Siphon a few things from nickel's env...
		eval "$(xargs -n 1 -0 < "/proc/$(pidof nickel)/environ" | grep -e DBUS_SESSION_BUS_ADDRESS -e WIFI_MODULE -e PLATFORM -e WIFI_MODULE_PATH -e INTERFACE -e PRODUCT 2>/dev/null)"
		export DBUS_SESSION_BUS_ADDRESS WIFI_MODULE PLATFORM WIFI_MODULE_PATH INTERFACE PRODUCT
	fi

	# flush disks, might help avoid trashing nickel's DB...
	sync
	# Double the fun!
	sleep 1
	sync
	# stop kobo software because it's running
	killall nickel hindenburg sickel fickel fmon 2>/dev/null

	# NOTE: Not particularly critical, we should be safe leaving it up, but since we reboot on exit anyway...
	#	Keep KFMon up for now to make sure it's not doing anything overly stupid we might have overlooked ;).
	#if [ "${FROM_KFMON}" == "true" ] ; then
	#	killall kfmon 2>/dev/null
	#fi
fi

# fallback for old fmon (and advboot) users (-> if no args were passed to the sript, start the FM)
if [ "$#" -eq 0 ] ; then
	args="/mnt/onboard"
else
	args="$*"
fi

# check whether PLATFORM & PRODUCT have a value assigned by rcS
if [ ! -n "${PRODUCT}" ] ; then
	PRODUCT="$(/bin/kobo_config.sh 2>/dev/null)"
	[ "${PRODUCT}" != "trilogy" ] && PREFIX="${PRODUCT}-"
	export PREFIX PRODUCT
fi

# PLATFORM is used in koreader for the path to the WiFi drivers
if [ ! -n "${PLATFORM}" ] ; then
	PLATFORM="freescale"
	if dd if="/dev/mmcblk0" bs=512 skip=1024 count=1 | grep -q "HW CONFIG" ; then
		CPU="$(ntx_hwconfig -s -p /dev/mmcblk0 CPU 2>/dev/null)"
		PLATFORM="${CPU}-ntx"
	fi

	if [ "${PLATFORM}" = "freescale" ] ; then
		if [ ! -s "/lib/firmware/imx/epdc_E60_V220.fw" ] ; then
			mkdir -p "/lib/firmware/imx"
			dd if="/dev/mmcblk0" bs=512K skip=10 count=1 | zcat > "/lib/firmware/imx/epdc_E60_V220.fw"
			sync
		fi
	elif [ ! -e "/etc/u-boot/${PLATFORM}/u-boot.mmc" ] ; then
		PLATFORM="ntx508"
	fi
	export PLATFORM
fi
# end of value check of PLATFORM

# Remount the SD card RW if it's inserted and currently RO
if awk '$4~/(^|,)ro($|,)/' /proc/mounts | grep ' /mnt/sd ' ; then
	mount -o remount,rw /mnt/sd
fi

# we keep maximum 500K worth of crash log
<<<<<<< HEAD
if [ -e crash.log ]; then
	tail -c 500000 crash.log > crash.log.new
	mv -f crash.log.new crash.log
fi
=======
cat crash.log 2> /dev/null | tail -c 500000 > crash.log.new
mv -f crash.log.new crash.log

# TODO: add support for 32bit framebuffer in koreader. This is a workaround
# to run koreader in 16bpp. Useful since FW 4.0
FB_BPP=$(cat /sys/class/graphics/fb0/bits_per_pixel)
[ "$FB_BPP" -gt 16 ] && /usr/sbin/fbset -depth 16
# fix rotation issues on Kobo Aura HD (dragon) and Kobo Aura H2O (dahlia)
case "$PRODUCT" in "dragon" | "dahlia" ) cat /sys/class/graphics/fb0/rotate > /sys/class/graphics/fb0/rotate ;; esac

>>>>>>> 3a75b6de
./reader.lua "${args}" >> crash.log 2>&1
RESULT=$?

# back to default depth in framebuffer.
[ "$FB_BPP" -gt 16 ] && /usr/sbin/fbset -depth "$FB_BPP"

if [ "${FROM_NICKEL}" = "true" ] ; then
	if [ "${FROM_KFMON}" != "true" ] ; then
		# start kobo software because it was running before koreader
		./nickel.sh &
	else
		if grep -q 'reboot_on_exit=false' /mnt/onboard/.adds/kfmon/config/koreader.ini 2>/dev/null ; then
			# The user wants to try to restart Nickel instead of rebooting!
			./nickel.sh &
		else
			# By default, if we were called from KFMon, just reboot, because there might be a chance Nickel will get its panties in a serious twist on restore for one reason or another...
			# And at best, we'd still restart with slightly broken suspend behavior anyway...
			/sbin/reboot
		fi
	fi
else
	# if we were called from advboot then we must reboot to go to the menu
	# NOTE: This is actually achieved by checking if KSM or a KSM-related script is running:
	#       This might lead to false-positives if you use neither KSM nor advboot to launch KOReader *without nickel running*.
	if ! pgrep -f kbmenu > /dev/null 2>&1 ; then
		/sbin/reboot
	fi
fi

return ${RESULT}<|MERGE_RESOLUTION|>--- conflicted
+++ resolved
@@ -113,23 +113,19 @@
 fi
 
 # we keep maximum 500K worth of crash log
-<<<<<<< HEAD
 if [ -e crash.log ]; then
 	tail -c 500000 crash.log > crash.log.new
 	mv -f crash.log.new crash.log
 fi
-=======
-cat crash.log 2> /dev/null | tail -c 500000 > crash.log.new
-mv -f crash.log.new crash.log
 
 # TODO: add support for 32bit framebuffer in koreader. This is a workaround
 # to run koreader in 16bpp. Useful since FW 4.0
 FB_BPP=$(cat /sys/class/graphics/fb0/bits_per_pixel)
 [ "$FB_BPP" -gt 16 ] && /usr/sbin/fbset -depth 16
 # fix rotation issues on Kobo Aura HD (dragon) and Kobo Aura H2O (dahlia)
+# shellcheck disable=SC2094
 case "$PRODUCT" in "dragon" | "dahlia" ) cat /sys/class/graphics/fb0/rotate > /sys/class/graphics/fb0/rotate ;; esac
 
->>>>>>> 3a75b6de
 ./reader.lua "${args}" >> crash.log 2>&1
 RESULT=$?
 
