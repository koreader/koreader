--- conflicted
+++ resolved
@@ -127,16 +127,13 @@
 		end
 		local ev = input.waitForEvent()
 		if ev.type == EV_KEY and ev.value == EVENT_VALUE_KEY_PRESS then
-<<<<<<< HEAD
-			print("key code:"..ev.code)
-=======
+			--print("key code:"..ev.code)
 			ev.code = adjustFWKey(ev.code)
->>>>>>> 262b8113
 			if ev.code == KEY_FW_UP then
 				prevItem()
 			elseif ev.code == KEY_FW_DOWN then
 				nextItem()
-			elseif ev.code == KEY_F then
+			elseif ev.code == KEY_F then -- invoke fontchooser menu
 				FontChooser:init()
 				newfont = FontChooser:choose(0, height)
 				if newfont ~= nil then
@@ -144,8 +141,7 @@
 					clearglyphcache()
 				end
 				pagedirty = true
-			elseif ev.code == KEY_S then
-				-- invoke search input
+			elseif ev.code == KEY_S then -- invoke search input
 				keywords = InputBox:input(height-100, 100, "Search:")
 				if keywords then -- display search result according to keywords
 					--[[
