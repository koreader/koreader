describe("util module", function()
    local util
    setup(function()
        require("commonrequire")
        util = require("util")
    end)

    it("should strip punctuations around word", function()
        assert.is_equal(util.stripePunctuations("\"hello world\""), "hello world")
        assert.is_equal(util.stripePunctuations("\"hello world?\""), "hello world")
        assert.is_equal(util.stripePunctuations("\"hello, world?\""), "hello, world")
        assert.is_equal(util.stripePunctuations("“你好“"), "你好")
        assert.is_equal(util.stripePunctuations("“你好?“"), "你好")
    end)

    it("should split string with patterns", function()
        local sentence = "Hello world, welcome to KOReader!"
        local words = {}
        for word in util.gsplit(sentence, "%s+", false) do
            table.insert(words, word)
        end
        assert.are_same(words, {"Hello", "world,", "welcome", "to", "KOReader!"})
    end)

    it("should split command line arguments with quotation", function()
        local command = "./sdcv -nj \"words\" \"a lot\" 'more or less' --data-dir=dict"
        local argv = {}
        for arg1 in util.gsplit(command, "[\"'].-[\"']", true) do
            for arg2 in util.gsplit(arg1, "^[^\"'].-%s+", true) do
                for arg3 in util.gsplit(arg2, "[\"']", false) do
                    local trimed = arg3:gsub("^%s*(.-)%s*$", "%1")
                    if trimed ~= "" then
                        table.insert(argv, trimed)
                    end
                end
            end
        end
        assert.are_same(argv, {"./sdcv", "-nj", "words", "a lot", "more or less", "--data-dir=dict"})
    end)

    it("should split line into words", function()
        local words = util.splitToWords("one two,three  four . five")
        assert.are_same(words, {
            "one",
            " ",
            "two",
            ",",
            "three",
            "  ",
            "four",
            " . ",
            "five",
        })
    end)

    it("should split ancient greek words", function()
        local words = util.splitToWords("Λαρισαῖος Λευκοθέα Λιγυαστάδης.")
        assert.are_same(words, {
            "Λαρισαῖος",
            " ",
            "Λευκοθέα",
            " ",
            "Λιγυαστάδης",
            "."
        })
    end)

    it("should split Chinese words", function()
        local words = util.splitToWords("彩虹是通过太阳光的折射引起的。")
        assert.are_same(words, {
            "彩","虹","是","通","过","太","阳","光","的","折","射","引","起","的","。",
        })
    end)

    it("should split words of multilingual text", function()
        local words = util.splitToWords("BBC纪录片")
        assert.are_same(words, {"BBC", "纪", "录", "片"})
    end)

    it("should split text to line - unicode", function()
        local text = "Pójdźże, chmurność glück schließen Štěstí neštěstí. Uñas gavilán"
        local word = ""
        local table_of_words = {}
        local c
        local table_chars = util.splitToChars(text)
        for i = 1, #table_chars  do
            c = table_chars[i]
            word = word .. c
            if util.isSplitable(c) then
                table.insert(table_of_words, word)
                word = ""
            end
            if i == #table_chars then table.insert(table_of_words, word) end
        end
        assert.are_same(table_of_words, {
            "Pójdźże, ",
            "chmurność ",
            "glück ",
            "schließen ",
            "Štěstí ",
            "neštěstí. ",
            "Uñas ",
            "gavilán",
        })
    end)

    it("should split text to line - CJK", function()
        local text = "彩虹是通过太阳光的折射引起的。"
        local word = ""
        local table_of_words = {}
        local c
        local table_chars = util.splitToChars(text)
        for i = 1, #table_chars  do
            c = table_chars[i]
            word = word .. c
            if util.isSplitable(c) then
                table.insert(table_of_words, word)
                word = ""
            end
            if i == #table_chars then table.insert(table_of_words, word) end
        end
        assert.are_same(table_of_words, {
            "彩","虹","是","通","过","太","阳","光","的","折","射","引","起","的","。",
        })
    end)

    it("should split text to line with next_c - unicode", function()
        local text = "Ce test : 1) est très simple ; 2 ) simple comme ( 2/2 ) > 50 % ? ok."
        local word = ""
        local table_of_words = {}
        local c
        local table_chars = util.splitToChars(text)
        for i = 1, #table_chars  do
            c = table_chars[i]
            next_c = i < #table_chars and table_chars[i+1] or nil
            word = word .. c
            if util.isSplitable(c, next_c) then
                table.insert(table_of_words, word)
                word = ""
            end
            if i == #table_chars then table.insert(table_of_words, word) end
        end
        assert.are_same(table_of_words, {
            "Ce ",
            "test : ",
            "1) ",
            "est ",
            "très ",
            "simple ; ",
            "2 ) ",
            "simple ",
            "comme ",
            "( ",
            "2/2 ) > ",
            "50 % ? ",
            "ok."
        })
    end)

    it("should split text to line with next_c and prev_c - unicode", function()
        local text = "Ce test : 1) est « très simple » ; 2 ) simple comme ( 2/2 ) > 50 % ? ok."
        local word = ""
        local table_of_words = {}
        local c
        local table_chars = util.splitToChars(text)
        for i = 1, #table_chars  do
            c = table_chars[i]
            next_c = i < #table_chars and table_chars[i+1] or nil
            prev_c = i > 1 and table_chars[i-1] or nil
            word = word .. c
            if util.isSplitable(c, next_c, prev_c) then
                table.insert(table_of_words, word)
                word = ""
            end
            if i == #table_chars then table.insert(table_of_words, word) end
        end
        assert.are_same(table_of_words, {
            "Ce ",
            "test : ",
            "1) ",
            "est ",
            "« très ",
            "simple » ; ",
            "2 ) ",
            "simple ",
            "comme ",
            "( 2/2 ) > 50 % ? ",
            "ok."
        })
    end)

    it("should split file path and name", function()
        local test = function(full, path, name)
            local p, n = util.splitFilePathName(full)
            assert.are_same(p, path)
            assert.are_same(n, name)
        end
        test("/a/b/c.txt", "/a/b/", "c.txt")
        test("/a/b////c.txt", "/a/b////", "c.txt")
        test("/a/b/", "/a/b/", "")
        test("c.txt", "", "c.txt")
        test("", "", "")
        test(nil, "", "")
        test("a/b", "a/", "b")
        test("/b", "/", "b")
        assert.are_same(util.splitFilePathName("/a/b/c.txt"), "/a/b/")
    end)
<<<<<<< HEAD
=======

    it("should split file name and suffix", function()
        local test = function(full, name, suffix)
            local n, s = util.splitFileNameSuffix(full)
            assert.are_same(n, name)
            assert.are_same(s, suffix)
        end
        test("a.txt", "a", "txt")
        test("/a/b.txt", "/a/b", "txt")
        test("a", "a", "")
        test("/a/b", "/a/b", "")
        test("/a/", "/a/", "")
        test("/a/.txt", "/a/", "txt")
        test(nil, "", "")
        test("", "", "")
        assert.are_same(util.splitFileNameSuffix("a.txt"), "a")
    end)
>>>>>>> c4e1cd62
end)<|MERGE_RESOLUTION|>--- conflicted
+++ resolved
@@ -205,8 +205,6 @@
         test("/b", "/", "b")
         assert.are_same(util.splitFilePathName("/a/b/c.txt"), "/a/b/")
     end)
-<<<<<<< HEAD
-=======
 
     it("should split file name and suffix", function()
         local test = function(full, name, suffix)
@@ -224,5 +222,4 @@
         test("", "", "")
         assert.are_same(util.splitFileNameSuffix("a.txt"), "a")
     end)
->>>>>>> c4e1cd62
 end)