--- conflicted
+++ resolved
@@ -81,13 +81,10 @@
         "help",
         "system_statistics",
         "----------------------------",
-<<<<<<< HEAD
         "restart_koreader",
-=======
         "poweroff", -- if Device:isKobo()
         "reboot",   -- if Device:isKobo()
         "----------------------------",
->>>>>>> 474c011f
         "exit",
     },
     help = {
