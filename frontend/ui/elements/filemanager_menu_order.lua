local order = {
    ["KOMenu:menu_buttons"] = {
        "setting",
        "tools",
        "search",
        "main",
    },
    setting = {
        "show_hidden_files",
        "----------------------------",
        "sort_by",
        "reverse_sorting",
        "----------------------------",
        "start_with_last_opened_file",
        "screensaver",
        "----------------------------",
        -- common settings
        -- those that don't exist will simply be skipped during menu gen
        "frontlight", -- if Device:hasFrontlight()
        "night_mode",
        "----------------------------",
        "network",
        "screen",
        "save_document",
        "----------------------------",
        "language",
        -- end common settings
    },
    tools = {
        "calibre_wireless_connection",
        "evernote",
        "keep_alive",
        "frontlight_gesture_controller",
        "statistics",
        "battery_statistics",
        "storage_stat",
        "cloud_storage",
        "read_timer",
<<<<<<< HEAD
        "rss_news_downloader",
=======
        "synchronize_time",
        "terminal",
>>>>>>> 3a75b6de
        "----------------------------",
        "advanced_settings",
        "developer_options",
    },
    search = {
        "dictionary_lookup",
        "find_book_in_calibre_catalog",
        "find_file",
        "----------------------------",
        "goodreads",
        "opds_catalog",
    },
    main = {
        "history",
        "open_last_document",
        "----------------------------",
        "ota_update", -- if Device:isKindle() or Device:isKobo() or Device:isPocketBook() or Device:isAndroid()
        "version",
        "help",
        "system_statistics",
        "----------------------------",
        "exit",
    },
    help = {
        "report_bug",
        "----------------------------",
        "about",
    },
}

return order<|MERGE_RESOLUTION|>--- conflicted
+++ resolved
@@ -36,12 +36,9 @@
         "storage_stat",
         "cloud_storage",
         "read_timer",
-<<<<<<< HEAD
         "rss_news_downloader",
-=======
         "synchronize_time",
         "terminal",
->>>>>>> 3a75b6de
         "----------------------------",
         "advanced_settings",
         "developer_options",
