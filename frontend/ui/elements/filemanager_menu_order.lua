--- conflicted
+++ resolved
@@ -63,13 +63,10 @@
         "help",
         "system_statistics",
         "----------------------------",
-<<<<<<< HEAD
         "restart_koreader",
-=======
         "poweroff", -- if Device:isKobo()
         "reboot",   -- if Device:isKobo()
         "----------------------------",
->>>>>>> 474c011f
         "exit",
     },
     help = {
