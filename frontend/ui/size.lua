--[[--
This module provides a standardized set of sizes for use in widgets.

There are values for borders, margins, paddings, radii, and lines. Have a look
at the code for full details. If you are considering to deviate from one of the
defaults, please take a second to consider:

1. Why you want to differ in the first place. We consciously strive toward
   consistency in the UI, which is typically valued higher than one pixel more
   or less in a specific context.
2. If there really isn't anything close to what you want, whether it should be
   added to the arsenal of default sizes rather than as a local exception.

@usage
    local Size = require("ui/size")
    local frame -- just an example widget
    frame = FrameContainer:new{
        radius = Size.radius.window,
        bordersize = Size.border.window,
        padding = Size.padding.default,
        margin = Size.margin.default,
        VerticalGroup:new{
            -- etc
        }
    }
]]

local dbg = require("dbg")
local Screen = require("device").screen

local Size = {
    border = {
        default = Screen:scaleBySize(1),
        thin = Screen:scaleBySize(0.5),
        button = Screen:scaleBySize(1.5),
        window = Screen:scaleBySize(1.5),
        inputtext = Screen:scaleBySize(2),
    },
    margin = {
        default = Screen:scaleBySize(5),
        tiny = Screen:scaleBySize(1),
        small = Screen:scaleBySize(2),
        title = Screen:scaleBySize(2),
        fine_tune = Screen:scaleBySize(3),
        button = 0,
    },
    padding = {
        default = Screen:scaleBySize(5),
        tiny = Screen:scaleBySize(1),
        small = Screen:scaleBySize(2),
        large = Screen:scaleBySize(10),
        button = Screen:scaleBySize(2),
        fullscreen = Screen:scaleBySize(15),
    },
    radius = {
        default = Screen:scaleBySize(2),
        window = Screen:scaleBySize(7),
        button = Screen:scaleBySize(15),
    },
    line = {
        thin = Screen:scaleBySize(0.5),
        medium = Screen:scaleBySize(1),
        thick = Screen:scaleBySize(1.5),
    },
    item = {
        height_default = Screen:scaleBySize(30),
<<<<<<< HEAD
        height_medium = Screen:scaleBySize(40),
=======
        height_big = Screen:scaleBySize(40),
>>>>>>> abc86323
        height_large = Screen:scaleBySize(50),
    },
    span = {
        horizontal_default = Screen:scaleBySize(10),
        horizontal_small = Screen:scaleBySize(5),
        vertical_default = Screen:scaleBySize(2),
        vertical_large = Screen:scaleBySize(5),
    },
}

if dbg.is_on then
    local mt = {
        __index = function(t, k)
            local prop_value = rawget(t, k)
            local prop_exists = prop_value ~= nil
            if not prop_exists then
                local warning = rawget(t, "_name") and string.format("Size.%s.%s", rawget(t, "_name"), k)
                                or string.format("Size.%s", k)
                error("Size: this property does not exist: " .. warning)
            end
            assert(prop_exists)
            return prop_value
        end
    }
    setmetatable(Size, mt)
    for el, table in pairs(Size) do
        table._name = el
        setmetatable(Size[el], mt)
    end
end

return Size<|MERGE_RESOLUTION|>--- conflicted
+++ resolved
@@ -64,11 +64,7 @@
     },
     item = {
         height_default = Screen:scaleBySize(30),
-<<<<<<< HEAD
-        height_medium = Screen:scaleBySize(40),
-=======
         height_big = Screen:scaleBySize(40),
->>>>>>> abc86323
         height_large = Screen:scaleBySize(50),
     },
     span = {
