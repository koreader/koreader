--- conflicted
+++ resolved
@@ -842,18 +842,6 @@
     end
 end
 
-<<<<<<< HEAD
--- 20250212, Remove obsolete plugins
--- https://github.com/koreader/koreader/pull/12932
-if last_migration_date < 20250212 then
-    logger.info("Performing one-time migration for 20250212")
-    local base = DataStorage:getDataDir() .. "/plugins/"
-    local old_plugins = { "autofrontlight", "backgroundrunner", "calibrecompanion",
-        "evernote", "goodreads", "kobolight", "send2ebook", "storagestat", "zsync" }
-
-    for _, v in ipairs(old_plugins) do
-        ffiUtil.purgeDir(base .. v .. ".koplugin")
-=======
 -- 20250302, Move OPDS settings from settings.reader.ui to settings/opds.lua.
 -- https://github.com/koreader/koreader/pull/13338
 if last_migration_date < 20250302 then
@@ -865,7 +853,19 @@
         local settings = LuaSettings:open(DataStorage:getSettingsDir() .. "/opds.lua")
         settings:saveSetting("servers", servers)
         settings:flush()
->>>>>>> dbb15d6a
+    end
+end
+
+-- 20250318, Remove obsolete plugins
+-- https://github.com/koreader/koreader/pull/12932
+if last_migration_date < 20250318 then
+    logger.info("Performing one-time migration for 20250318")
+    local base = DataStorage:getDataDir() .. "/plugins/"
+    local old_plugins = { "autofrontlight", "backgroundrunner", "calibrecompanion",
+        "evernote", "goodreads", "kobolight", "send2ebook", "storagestat", "zsync" }
+
+    for _, v in ipairs(old_plugins) do
+        ffiUtil.purgeDir(base .. v .. ".koplugin")
     end
 end
 
