--[[--
CSS tweaks must have the following attributes:
 - id: unique ID identifying this tweak, to be stored in settings
 - title: menu item title (must not be too long)
 - css: stylesheet text to append to external stylesheet
They may have the following optional attributes:
 - description: text displayed when holding on menu item
 - priority: higher numbers are appended after lower numbers
   (if not specified, default to 0)
 - conflicts_with: a string with the id of another tweak that should be
   disabled when this tweak is enabled, or an array/table of tweaks ids,
   or a function(other_id) return true for ids conflicting.
   It is also used with "hold / use on all books", unless the
   next property is provided.
 - global_conflicts_with: similar to 'conflicts_with', but used with
   "hold / use on all books". If 'false', no conflict check is done.
]]

local util = require("util")
local _ = require("gettext")
local C_ = _.pgettext
local T = require("ffi/util").template

-- Default globally enabled style tweaks, for new installations
local DEFAULT_GLOBAL_STYLE_TWEAKS = {}
-- Display in-page per-specs footnotes for EPUB and FB2:
DEFAULT_GLOBAL_STYLE_TWEAKS["footnote-inpage_epub"] = true
DEFAULT_GLOBAL_STYLE_TWEAKS["footnote-inpage_fb2"] = true
DEFAULT_GLOBAL_STYLE_TWEAKS["inpage_footnote_font-size_smaller"] = true

local CssTweaks = {
    DEFAULT_GLOBAL_STYLE_TWEAKS = DEFAULT_GLOBAL_STYLE_TWEAKS,
    {
        title = C_("Style tweaks category", "Pages and margins"),
        {
            id = "margin_body_0",
            title = _("Ignore publisher page margins"),
            description = _("Force page margins to be 0, and may allow KOReader's margin settings to work on books where they would not."),
            css = [[body { margin: 0 !important; }]],
        },
        {
            title = _("Horizontal margins"),
            {
                id = "margin_horizontal_all_0",
                conflicts_with = "paragraph_no_horizontal_margin",
                title = _("Ignore all horizontal margins"),
                css = [[* { margin-left: 0 !important; margin-right: 0 !important; }]],
            },
            {
                id = "padding_horizontal_all_0",
                conflicts_with = "paragraph_no_horizontal_padding",
                title = _("Ignore all horizontal padding"),
                css = [[* { padding-left: 0 !important; padding-right: 0 !important; }]],
                separator = true,
            },
            {
                id = "paragraph_no_horizontal_margin",
                conflicts_with = "margin_horizontal_all_0",
                title = _("Ignore horizontal paragraph margins"),
                css = [[p, li { margin-left: 0 !important; margin-right: 0 !important; }]],
            },
            {
                id = "paragraph_no_horizontal_padding",
                conflicts_with = "padding_horizontal_all_0",
                title = _("Ignore horizontal paragraph padding"),
                css = [[p, li { padding-left: 0 !important; padding-right: 0 !important; }]],
            },
        },
        {
            title = _("Vertical margins"),
            {
                id = "margin_vertical_all_0",
                conflicts_with = "paragraph_no_vertical_margin",
                title = _("Ignore all vertical margins"),
                css = [[* { margin-top: 0 !important; margin-bottom: 0 !important; }]],
            },
            {
                id = "padding_vertical_all_0",
                conflicts_with = "paragraph_no_vertical_padding",
                title = _("Ignore all vertical padding"),
                css = [[* { padding-top: 0 !important; padding-bottom: 0 !important; }]],
                separator = true,
            },
            {
                id = "paragraph_no_vertical_margin",
                conflicts_with = "margin_vertical_all_0",
                title = _("Ignore vertical paragraph margins"),
                css = [[p, li { margin-top: 0 !important; margin-bottom: 0 !important; }]],
            },
            {
                id = "paragraph_no_vertical_padding",
                conflicts_with = "padding_vertical_all_0",
                title = _("Ignore vertical paragraph padding"),
                css = [[p, li { padding-top: 0 !important; padding-bottom: 0 !important; }]],
            },
            separator = true,
        },
        {
            title = _("Page breaks and blank pages"),
            {
                id = "titles_page-break-before_avoid ",
                title = _("Avoid blank page on chapter start"),
                priority = 2, -- so it can override the one put back by publisher_page-break-before_avoid
                css = [[h1, h2, h3 { page-break-before: auto !important; }]],

            },
            {
                id = "docfragment_page-break-before_avoid ",
                title = _("Avoid blank page on chapter end"),
                priority = 2, -- so it can override the one put back by publisher_page-break-before_avoid
                css = [[DocFragment { page-break-before: auto !important; }]],
            },
            {
                id = "publisher_page-breaks_avoid ",
                title = _("Avoid publisher page breaks"),
                description = _("Disable all publisher page breaks, keeping only KOReader's epub.css ones.\nWhen combined with the two previous tweaks, all page-breaks are disabled."),
                css = [[
* { page-break-before: auto !important; page-break-after: auto !important; }
/* put back epub.css page-breaks */
DocFragment { page-break-before: always !important; }
h1 { -cr-only-if: -epub-document; page-break-before: always !important; }
h2, h3 { -cr-only-if: legacy -epub-document; page-break-before: always !important; }
h1, h2, h3, h4, h5, h6 { page-break-after: avoid !important; }
                ]],
                separator = true,
            },
            {
                title = _("New page on headings"),
                {
                    id = "h1_page-break-before_always",
                    title = _("New page on <H1>"),
                    css = [[h1 { page-break-before: always !important; }]],
                },
                {
                    id = "h2_page-break-before_always",
                    title = _("New page on <H2>"),
                    css = [[
h2 { page-break-before: always !important; }
h1 + h2 { page-break-before: avoid !important; }
                    ]],
                },
                {
                    id = "h3_page-break-before_always",
                    title = _("New page on <H3>"),
                    css = [[
h3 { page-break-before: always !important; }
h1 + h3, h2 + h3 { page-break-before: avoid !important; }
                    ]],
                },
                {
                    id = "h4_page-break-before_always",
                    title = _("New page on <H4>"),
                    css = [[
h4 { page-break-before: always !important; }
h1 + h4, h2 + h4, h3 + h4 { page-break-before: avoid !important; }
                    ]],
                },
                {
                    id = "h5_page-break-before_always",
                    title = _("New page on <H5>"),
                    css = [[
h5 { page-break-before: always !important; }
h1 + h5, h2 + h5, h3 + h5, h4 + h5 { page-break-before: avoid !important; }
                    ]],
                },
                {
                    id = "h6_page-break-before_always",
                    title = _("New page on <H6>"),
                    css = [[
h6 { page-break-before: always !important; }
h1 + h6, h2 + h6, h3 + h6, h4 + h6, h5 + h6 { page-break-before: avoid !important; }
                    ]],
                },
            },
        },
        {
            title = _("Widows and orphans"),
            {
                title = _("About widow and orphan lines"),
                info_text = _([[
Widows and orphans are lines at the beginning or end of a paragraph, which are left dangling at the top or bottom of a page, separated from the rest of the paragraph.
The first line of a paragraph alone at the bottom of a page is called an orphan line.
The last line of a paragraph alone at the top of a page is called a widow line.

Some people (and publishers) don't like widows and orphans, and can avoid them with CSS rules.
To avoid widows and orphans, some lines have to be pushed to the next page to accompany what would otherwise be widows and orphans. This may leave some blank space at the bottom of the previous page, which might be more disturbing to others.

The default is to allow widows and orphans.
These tweaks allow you to change this behavior, and to override publisher rules.]]),
                separator = true,
            },
            -- To avoid duplicating these 2 tweaks into 2 others for ignoring publisher rules,
            -- we apply the rules to BODY without !important (so they can still be overridden
            -- by publisher rules applied to BODY), and to DocFragment with !important (so
            -- that with "* {widows/orphans: inherit !important}", all elements will inherit
            -- from the DocFragment rules.
            -- This trick will work with EPUB, but not with single file HTML.
            {
                id = "widows_orphans_avoid",
                conflicts_with = "widows_avoid_orphans_allow",
                title = _("Avoid widows and orphans"),
                description = _("Avoid widow and orphan lines, allowing for some possible blank space at the bottom of pages."),
                css = [[
body { orphans: 2; widows: 2; }
DocFragment {
    orphans: 2 !important;
    widows:  2 !important;
}
                ]],
                priority = 2, -- so it overrides the * inherit below for DocFragment
            },
            {
                id = "widows_avoid_orphans_allow",
                conflicts_with = "widows_orphans_avoid",
                title = _("Avoid widows but allow orphans"),
                description = _([[
Avoid widow lines, but allow orphan lines, allowing for some possible blank space at the bottom of pages.
Allowing orphans avoids ambiguous blank space at the bottom of a page, which could otherwise be confused with real spacing between paragraphs.]]),
                css = [[
body { orphans: 1; widows: 2; }
DocFragment {
    orphans: 1 !important;
    widows:  2 !important;
}
                ]],
                priority = 2, -- so it overrides the * inherit below for DocFragment
                separator = true,
            },
            {
                id = "widows_orphans_all_inherit",
                title = _("Ignore publisher orphan and widow rules"),
                description = _("Disable orphan and widow rules specified in embedded styles."),
                css = [[
* {
    orphans: inherit !important;
    widows:  inherit !important;
}
                ]],
            },
        },
    },
    {
        title = _("Text"),
        {
            title = _("Text alignment"),
            {
                id = "text_align_most_left",
                conflicts_with = { "text_align_all_left", "text_align_most_justify" },
                title = _("Left align most text"),
                description = _("Enforce left alignment of text in common text elements."),
                css = [[body, p, li { text-align: left !important; }]],
                priority = 2, -- so it overrides the justify below
            },
            {
                id = "text_align_all_left",
                conflicts_with = { "text_align_most_left", "text_align_all_justify" },
                title = _("Left align all elements"),
                description = _("Enforce left alignment of text in all elements."),
                css = [[* { text-align: left !important; }]],
                priority = 2, -- so it overrides the justify below
                separator = true,
            },
            {
                id = "text_align_most_justify",
                conflicts_with = { "text_align_most_left", "text_align_all_justify" },
                title = _("Justify most text"),
                description = _("Text justification is the default, but it may be overridden by publisher styles. This will re-enable it for most common text elements."),
                css = [[
body, p, li { text-align: justify !important; }
pre {
    -cr-only-if: txt-document;
        text-align: justify !important;
        white-space: normal;
}
                ]],
            },
            {
                id = "text_align_all_justify",
                conflicts_with = { "text_align_all_left", "text_align_most_justify" },
                title = _("Justify all elements"),
                description = _("Text justification is the default, but it may be overridden by publisher styles. This will force justification on all elements, some of which may not be centered as expected."),
                css = [[
* { text-align: justify !important; }
pre {
    -cr-only-if: txt-document;
        white-space: normal;
}
                ]],
                separator = true,
            },
            {
                id = "headings_align_center",
                title = _("Center headings"),
                css = [[h1, h2, h3, h4, h5, h6 { text-align: center !important; }]],
                priority = 4, -- so it overrides the ones above
            },
        },
        {
            title = _("Text direction"),
            {
                title = _("About text direction"),
                info_text = _([[
Languages like Arabic or Hebrew use right-to-left writing systems (Right-To-Left or RTL). This doesn't only affect text layout, but also list item bullets and numbers, which have to be put on the right side of the page, as well as tables, where the cells are laid out from right to left.

Usually, the publisher will have set the appropriate tags to enable RTL rendering. But if these are missing, or if you're reading plain text documents, you may want to manually enable RTL with these tweaks.
Note that in the absence of such specifications, KOReader will try to detect the language of each paragraph to set the appropriate rendering per paragraph.

You may also want to enable, in the top menu → Gear → Taps and gestures → Page turns → Invert page turn taps and swipes.]]),
                separator = true,
            },
            {
                id = "body_direction_rtl",
                conflicts_with = "body_direction_ltr",
                title = _("Document direction RTL"),
                css = [[body { direction: rtl !important; }]],
                priority = 2, -- so it overrides the LTR one below
            },
            {
                id = "text_align_most_right",
                conflicts_with = "text_align_all_right",
                title = _("Right align most text"),
                description = _("Enforce right alignment of text in common text elements."),
                -- Includes H1..H6 as this is probably most useful for RTL readers
                css = [[body, p, li, h1, h2, h3, h4, h5, h6 { text-align: right !important; }]],
                priority = 3, -- so it overrides the ones from Text alignment
            },
            {
                id = "text_align_all_right",
                conflicts_with = "text_align_most_right",
                title = _("Right align all elements"),
                description = _("Enforce right alignment of text in all elements."),
                css = [[* { text-align: right !important; }]],
                priority = 3, -- so it overrides the ones from Text alignment
                separator = true,
            },
            {
                id = "body_direction_ltr",
                conflicts_with = "body_direction_rtl",
                title = _("Document direction LTR"),
                css = [[body { direction: ltr !important; }]],
            },
            separator = true,
        },
        {
            title = _("Hyphenation, ligatures, ruby"),
            {
                id = "hyphenate_all_auto",
                title = _("Allow hyphenation on all text"),
                description = _("Allow hyphenation on all text (except headings), in case the publisher has disabled it."),
                css = [[
* { hyphens: auto !important; }
h1, h2, h3, h4, h5, h6 { hyphens: none !important; }
                ]],
            },
            {
                id = "line_break_cre_loose",
                title = _("Ignore publisher line-break restrictions"),
                description = _([[
A publisher might use non-breaking spaces and hyphens to avoid line breaking between some words, which is not always necessary and may have been added to make reading easier. This can cause large word spacing on some lines.
Ignoring them will only use KOReader's own typography rules for line breaking.]]),
                css = [[* { line-break: -cr-loose; }]],
            },
            {
                id = "ligature_all_no_common_ligature",
                title = _("Disable common ligatures"),
                description = _("Disable common ligatures, which are enabled by default in 'best' kerning mode."),
                -- We don't use !important, as this would stop other font-variant properties
                -- from being applied
                css = [[
* { font-variant: no-common-ligatures; }
                ]],
                separator = true,
            },
            {
                title = _("Ruby"),
                {
                    title = _("About ruby"),
                    info_text = _([[
Ruby characters are small glosses on writing in Asian languages (Hanzi, Kanji, Hanja, etc.) to show the pronunciation of the logographs.
These tweaks can help make ruby easier to read or ignore.]]),
                    separator = true,
                },
                {
                    id = "ruby_font_sans_serif",
                    title = _("Sans-serif font for ruby"),
                    description = _([[
Use a sans serif font to display all ruby text for a more 'book-like' feeling.
Also force the regular text weight when used with lighter or bolder fonts.]]),
                    css = [[
rt, rubyBox[T=rt] {
    font-family: "Noto Sans CJK SC" !important;
    font-weight: 400 !important;
}
                    ]],
                },
                {
                    id = "ruby_font_size_larger",
                    title = _("Larger ruby text size"),
                    description = _("Increase ruby text size."),
                    css = [[rt, rubyBox[T=rt] { font-size: 50% !important; }]],
                    separator = true,
                },
                {
                    id = "ruby_most_line_height_larger",
                    title = _("Larger spacing between ruby lines"),
                    description = _([[
Increase line spacing of most text, so that lines keep an even spacing whether or not they include ruby.
Further small adjustments can be done with 'Line Spacing' in the bottom menu.]]),
                    css = [[p, li { line-height: 2 !important; }]],
                    -- no need for priority, this has higher specificity than lineheight_all_inherit below
                },
                {
                    id = "ruby_inline",
                    title = _("Render ruby content inline"),
                    description = _("Disable handling of <ruby> tags and render them inline."),
                    css = [[ruby { display: inline !important; }]],
                },
            },
            separator = true,
        },
        {
            title = _("Font size and families"),
            {
                id = "font_no_presentational_hints",
                title = _("Ignore font related HTML presentational hints"),
                description = _("Ignore HTML attributes that contribute to styles on the elements <body> (bgcolor, text…) and <font> (face, size, color…)."),
                css = [[body, font { -cr-hint: no-presentational; }]],
                separator = true,
            },
            {
                id = "font_family_all_inherit",
                title = _("Ignore publisher font families"),
                description = _("Disable font-family specified in embedded styles."),
                css = [[* { font-family: inherit !important; }]],
                separator = true,
            },
            {
                id = "font_size_all_inherit",
                conflicts_with = "font_size_most_reset",
                title = _("Ignore publisher font sizes"),
                description = _("Disable font-size specified in embedded styles."),
                priority = -1, -- so in-page footnotes smaller can override this
                css = [[* { font-size: inherit !important; }]],
            },
            {
                id = "font_size_most_reset",
                conflicts_with = "font_size_all_inherit",
                title = _("Reset main text font size"),
                description = _("Disable font-size set on the main text (keeping possibly larger headings untouched), so that KOReader's font size is used."),
                priority = -1, -- so in-page footnotes smaller can override this
                css = [[body, p, li, div, blockquote { font-size: 1rem !important; }]],
            },
        },
        {
            title = _("Line heights"),
            {
                id = "lineheight_all_inherit",
                title = _("Ignore publisher line heights"),
                description = _("Disable line-height specified in embedded styles, and may allow KOReader's line spacing settings to work on books where they would not."),
                css = [[* { line-height: inherit !important; }]],
            },
            {
                id = "lineheight_all_normal_strut_confined",
                title = _("Enforce steady line heights"),
                description = _("Prevent inline content like sub- and superscript from changing their paragraph line height."),
                -- strut-confined is among the few cr-hints that are inherited
                css = [[body { -cr-hint: strut-confined; }]],
                separator = true,
            },
            {
                id = "sub_sup_smaller",
                title = _("Smaller sub- and superscript"),
                description = _("Prevent sub- and superscript from affecting line-height."),
                priority = 5, -- so we can override "font_size_all_inherit"
                -- https://friendsofepub.github.io/eBookTricks/
                -- https://github.com/koreader/koreader/issues/3923#issuecomment-386510294
                css = [[
sup { font-size: 50% !important; vertical-align: super !important; }
sub { font-size: 50% !important; vertical-align: sub !important; }
                ]],
            },
            (function()
                local sub_table = {
                    title = _("Override font-based normal line height"),
                }
                for __, height in ipairs( { 0.9, 0.95, 1.0, 1.05, 1.1, 1.15, 1.2, 1.25, 1.3, 1.35, 1.4, 1.45, 1.5 } ) do
                    table.insert(sub_table, {
                        id = T("normal_line-height_%1", height * 100),
                        conflicts_with = function(id) return util.stringStartsWith(id, "normal_line-height_") end,
                        title = T(_("Normal line height: %1"), height),
                        css = T([[
* {
    -cr-hint: late;
    -cr-only-if: line-height-normal;
        line-height: %1 !important;
}
                        ]], height),
                    })
                end
                return sub_table
            end)(),
        },
    },
    {
        title = _("Paragraphs"),
        {
            id = "paragraph_web_browser_style",
            title = _("Generic web browser paragraph style"),
            description = _([[
Display paragraphs as browsers do, in full-block style without indentation or justification, discarding KOReader's book paragraph style.
This might be needed with some documents that expect this style as the default, and only use CSS when it needs to diverge from this default.]]),
            priority = -1,
            css = [[
p {
    text-align: start;
    text-indent: 0;
    margin-top: 1em;
    margin-bottom: 1em;
}
            ]],
        },
        {
            id = "cjk_tailored",
            title = _("Tailor widths and text-indent for CJK"),
            description = _([[
Adjust paragraph width and text-indent to be an integer multiple of the font size, so that lines of Chinese and Japanese characters don't need space added between glyphs for text justification.]]),
            css = [[ body { -cr-hint: cjk-tailored; }]], -- This hint is inherited
            separator = true,
        },
        {
            title = _("Paragraph first-line indentation"),
            {
                id = "paragraph_no_indent",
                title = _("No indentation on first paragraph line"),
                description = _("Do not indent the first line of paragraphs."),
                css = [[p { text-indent: 0 !important; }]],
                separator = true,
            },
            {
                id = "paragraph_indent",
                title = _("Indentation on first paragraph line"),
                description = _("Indentation on the first line of a paragraph is the default, but it may be overridden by publisher styles. This will force KOReader's defaults on common elements."),
                css = [[
p { text-indent: 1.2em !important; }
body, h1, h2, h3, h4, h5, h6, div, li, td, th { text-indent: 0 !important; }
                ]],
            },
            {
                id = "paragraph_first_no_indent",
                title = _("No indentation on first paragraph"),
                description = _("Do not indent the first line of the first paragraph of its container. This might be needed to correctly display drop caps, while still having indentation on following paragraphs."),
                priority = 2, -- so it can override 'paragraph_indent'
                css = [[p:first-child { text-indent: 0 !important; }]],
            },
            {
                id = "paragraph_following_no_indent",
                title = _("No indentation on following paragraphs"),
                description = _("Do not indent the first line of following paragraphs, but leave the first paragraph of its container untouched."),
                priority = 2, -- so it can override 'paragraph_indent'
                css = [[p + p { text-indent: 0 !important; }]],
            },
        },
        {
            title = _("Spacing between paragraphs"),
            {
                id = "paragraph_whitespace",
                conflicts_with = { "paragraph_whitespace_half", "paragraph_no_whitespace" },
                title = _("Spacing between paragraphs"),
                description = _("Add a line of whitespace between paragraphs."),
                priority = 5, -- Override "Ignore margins and paddings" above
                css = [[p + p { margin-top: 1em !important; }]],
            },
            {
                id = "paragraph_whitespace_half",
                conflicts_with = { "paragraph_whitespace", "paragraph_no_whitespace" },
                title = _("Spacing between paragraphs (half)"),
                description = _("Add half a line of whitespace between paragraphs."),
                priority = 5,
                css = [[p + p { margin-top: .5em !important; }]],
            },
            {
                id = "paragraph_no_whitespace",
                conflicts_with = { "paragraph_whitespace", "paragraph_whitespace_half" },
                title = _("No spacing between paragraphs"),
                description = _("No whitespace between paragraphs is the default, but it may be overridden by publisher styles. This will re-enable it for paragraphs and list items."),
                priority = 5,
                css = [[p { margin-top: 0 !important; margin-bottom: 0 !important; }]],
            },
        },
    },
    {
        title = _("Tables, links, images"),
        {
            title = _("Tables"),
            {
                id = "table_no_presentational_hints",
                title = _("Ignore tables related HTML presentational hints"),
                description = _("Ignore HTML attributes that contribute to styles on the <table> element and its sub-elements (ie. align, valign, frame, rules, border, cellpadding, cellspacing…)."),
                css = [[table, caption, colgroup, col, thead, tbody, tfoot, tr, td, th { -cr-hint: no-presentational; }]],
                separator = true,
            },
            {
                id = "table_full_width",
                title = _("Full-width tables"),
                description = _("Make table expand to the full width of the page. (Tables with small content now use only the width needed to display that content. This restores the previous behavior.)"),
                css = [[table { width: 100% !important; }]],
                priority = 2, -- Override next one
            },
            {
                id = "table_td_width_auto",
                title = _("Ignore publisher table and cell widths"),
                description = _("Ignore table and cells widths specified by the publisher, and let the engine decide the most appropriate widths."),
                css = [[table, td, th { width: auto !important; }]],
            },
            {
                id = "table_margin_left_right_auto",
                title = _("Center small tables"),
                description = _("Horizontally center tables that do not use the full page width."),
                css = [[table { margin-left: auto !important; margin-right: auto !important; }]],
                priority = 3, -- Override "Pages > Ignore margin and padding"
                separator = true,
            },
            {
                id = "td_vertical_align_none",
                title = _("Ignore publisher vertical alignment in tables"),
                -- Using "vertical-align: top" would vertical-align children text nodes to top.
                -- "vertical-align: baseline" has no meaning in table rendering, and is as fine
                css = [[td { vertical-align: baseline !important; }]],
            },
            {
                id = "table_row_odd_even",
                title = _("Alternate background color of table rows"),
                css = [[
tr:nth-child(odd)  { background-color: #EEE !important; }
tr:nth-child(even) { background-color: #CCC !important; }
                ]],
            },
            {
                id = "table_force_border",
                title = _("Show borders on all tables"),
                css = [[
table, tcaption, tr, th, td { border: black solid 1px; border-collapse: collapse; }
                ]],
            },
        },
        {
            title = _("Links"),
            {
                id = "a_black",
                conflicts_with = "a_blue",
                title = _("Links always black"),
                css = [[a, a * { color: black !important; }]],
            },
            {
                id = "a_blue",
                conflicts_with = "a_black",
                title = _("Links always blue"),
                css = [[a, a * { color: blue !important; }]],
                separator = true,
            },
            {
                id = "a_bold",
                conflicts_with = "a_not_bold",
                title = _("Links always bold"),
                css = [[a, a * { font-weight: bold !important; }]],
            },
            {
                id = "a_not_bold",
                conflicts_with = "a_bold",
                title = _("Links never bold"),
                css = [[a, a * { font-weight: normal !important; }]],
                separator = true,
            },
            {
                id = "a_italic",
                conflicts_with = "a_not_italic",
                title = _("Links always italic"),
                css = [[a, a * { font-style: italic !important; }]],
            },
            {
                id = "a_not_italic",
                conflicts_with = "a_italic",
                title = _("Links never italic"),
                css = [[a, a * { font-style: normal !important; }]],
                separator = true,
            },
            {
                id = "a_underline",
                conflicts_with = "a_not_underline",
                title = _("Links always underlined"),
                css = [[a[href], a[href] * { text-decoration: underline !important; }]],
                -- Have it apply only on real links with a href=, not on anchors
            },
            {
                id = "a_not_underline",
                conflicts_with = "a_underline",
                title = _("Links never underlined"),
                css = [[a, a * { text-decoration: none !important; }]],
            },
        },
        {
            title = _("Images"),
            {
                id = "image_full_width",
                title = _("Full-width images"),
                description = _("Useful for books containing only images, when they are smaller than your screen. May stretch images in some cases."),
                -- This helped me once with a book. Will mess with aspect ratio
                -- when images have a style="width: NNpx; height: NNpx"
                css = [[
img {
text-align: center !important;
text-indent: 0px !important;
display: block !important;
width: 100% !important;
}
                ]],
            },
            {
                id = "image_valign_middle",
                title = _("Vertically center-align images relative to text"),
                css = [[img { vertical-align: middle; }]],
            },
        },
    },
    {
        title = _("Miscellaneous"),
        {
            title = _("Alternative ToC hints"),
            {
                title = _("About alternative ToC"),
                info_text = _([[
An alternative table of contents can be built via a dedicated option in the "Settings" menu below the "Table of contents" menu entry.

The ToC will be built from document headings <H1> to <H6>. Some of these can be ignored with the tweaks available here.
If the document contains no headings, or all are ignored, the alternative ToC will be built from document fragments and will point to the start of each individual HTML file in the EPUB.

Hints can be set to other non-heading elements in a user style tweak, so they can be used as ToC items. Since this would be quite book-specific, please see the final tweak for some examples.

After applying these tweaks, the alternative ToC needs to be rebuilt by toggling it twice in its menu: once to restore the original ToC, and once to build the alternative ToC again.]]),
                separator = true,
            },
            {
                id = "alt_toc_ignore_h_all",
                title = _("Ignore all <H1> to <H6>"),
                css = [[h1, h2, h3, h4, h5, h6 { -cr-hint: toc-ignore; }]],
            },
            {
                id = "alt_toc_ignore_h1",
                title = _("Ignore <H1>"),
                css = [[h1 { -cr-hint: toc-ignore; }]],
            },
            {
                id = "alt_toc_ignore_h2",
                title = _("Ignore <H2>"),
                css = [[h2 { -cr-hint: toc-ignore; }]],
            },
            {
                id = "alt_toc_ignore_h3",
                title = _("Ignore <H3>"),
                css = [[h3 { -cr-hint: toc-ignore; }]],
            },
            {
                id = "alt_toc_ignore_h4",
                title = _("Ignore <H4>"),
                css = [[h4 { -cr-hint: toc-ignore; }]],
            },
            {
                id = "alt_toc_ignore_h5",
                title = _("Ignore <H5>"),
                css = [[h5 { -cr-hint: toc-ignore; }]],
            },
            {
                id = "alt_toc_ignore_h6",
                title = _("Ignore <H6>"),
                css = [[h6 { -cr-hint: toc-ignore; }]],
                separator = true,
            },
            {
                id = "alt_toc_level_example",
                title = _("Example of book specific ToC hints"),
                description = _([[
If headings or document fragments do not result in a usable ToC, you can inspect the HTML and look for elements that contain chapter titles. Then you can set hints to their class names.
This is just an example, that will need to be adapted into a user style tweak.]]),
                css = [[
.book_n    { -cr-hint: toc-level1; }
.part_n    { -cr-hint: toc-level2; }
.chap_tit  { -cr-hint: toc-level3; }
.chap_tit1 { -cr-hint: toc-level3; }
                ]],
            },
            separator = true,
        },
        {
            title = _("List items"),
            {
                id = "ul_li_type_disc",
                title = _("Force bullets with unordered lists"),
                css = [[ul > li { list-style-type: disc !important; }]],
            },
            {
                id = "ol_li_type_decimal",
                title = _("Force decimal numbers with ordered lists"),
                css = [[ol > li { list-style-type: decimal !important; }]],
            },
        },
        {
            id = "no_pseudo_element_before_after",
            title = _("Disable before/after pseudo elements"),
            description = _([[Disable generated text from ::before and ::after pseudo elements, usually used to add cosmetic text around some content.]]),
            css = [[
*::before { display: none !important; }
*::after  { display: none !important; }
            ]],
            separator = true,
        },
        {
            id = "pure_black_and_white",
            title = _("Pure black and white"),
            description = _([[Enforce black text and borders, and remove backgrounds.]]),
            css = [[
* {
    color: black !important;
    border-color: black !important;
    background-color: transparent !important;
    background-image: !important;
}
            ]], -- (This last empty background-image: works for cancelling any previous one
        },
    },
    {
        title = _("In-page footnotes"),
        {
            title = _("In-page FB2 footnotes"),
            {
                id = "footnote-inpage_fb2",
                title = _("In-page FB2 footnotes"),
                description = _([[
Show FB2 footnote text at the bottom of pages that contain links to them.]]),
                -- Restrict this to FB2 documents, even if we won't probably
                -- match in any other kind of document
                -- (Last selector avoids title bottom margin from collapsing
                -- into the first footnote by substituting it with padding.)
                css = [[
body[name="notes"] section {
    -cr-only-if: fb2-document;
        -cr-hint: footnote-inpage;
        margin: 0 !important;
}
body[name="notes"] > section {
    -cr-only-if: fb2-document;
        font-size: 0.75rem;
}
body[name="notes"] > title {
    -cr-only-if: fb2-document;
        margin-bottom: 0;
        padding-bottom: 0.5em;
}
                ]],
            },
            {
                id = "footnote-inpage_fb2_comments",
                title = _("In-page FB2 endnotes"),
                description = _([[
Show FB2 endnote text at the bottom of pages that contain links to them.]]),
                css = [[
body[name="comments"] section {
    -cr-only-if: fb2-document;
        -cr-hint: footnote-inpage;
        margin: 0 !important;
}
body[name="comments"] > section {
    -cr-only-if: fb2-document;
        font-size: 0.85rem;
}
body[name="comments"] > title {
    -cr-only-if: fb2-document;
        margin-bottom: 0;
        padding-bottom: 0.5em;
}
                ]],
                separator = true,
            },
            {
                id = "fb2_footnotes_regular_font_size",
                title = _("Keep regular font size"),
                description = _([[
FB2 footnotes and endnotes get a smaller font size when displayed in-page. This allows them to be shown with the normal font size.]]),
                css = [[
body[name="notes"] > section,
body[name="comments"] > section
{
    -cr-only-if: fb2-document;
        font-size: 1rem !important;
}
                ]],
            },
            separator = true,
        },
        {
            id = "footnote-inpage_epub",
            conflicts_with = function(id) return util.stringStartsWith(id, "footnote-inpage_") end,
            global_conflicts_with = false,
            title = _("In-page EPUB footnotes"),
            description = _([[
Show EPUB footnote text at the bottom of pages that contain links to them.
This only works with footnotes that have specific attributes set by the publisher.]]),
            -- Restrict this to non-FB2 documents, as FB2 can have <a type="note">
            css = [[
*[type~="note"],
*[type~="endnote"],
*[type~="footnote"],
*[type~="rearnote"],
*[role~="doc-note"],
*[role~="doc-endnote"],
*[role~="doc-footnote"],
*[role~="doc-rearnote"]
{
    -cr-only-if: -fb2-document;
        -cr-hint: footnote-inpage;
        margin: 0 !important;
}
            ]],
        },
        {
<<<<<<< HEAD
=======
            id = "footnote-inpage_epub_smaller",
            conflicts_with = function(id) return util.stringStartsWith(id, "footnote-inpage_") end,
            global_conflicts_with = function(id) return util.stringStartsWith(id, "footnote-inpage_epub") end,
            title = _("In-page EPUB footnotes (smaller)"),
            description = _([[
Show EPUB footnote text at the bottom of pages that contain links to them.
This only works with footnotes that have specific attributes set by the publisher.]]),
            -- Restrict this to non-FB2 documents, as FB2 can have <a type="note">
            -- and we don't want to have them smaller
            css = [[
*[type~="note"],
*[type~="endnote"],
*[type~="footnote"],
*[type~="rearnote"],
*[role~="doc-note"],
*[role~="doc-endnote"],
*[role~="doc-footnote"],
*[role~="doc-rearnote"]
{
    -cr-only-if: -fb2-document;
        -cr-hint: footnote-inpage;
        margin: 0 !important;
}
/* Also applies to extended footnotes */
*, autoBoxing {
    -cr-hint: late;
    -cr-only-if: inpage-footnote;
        font-size: 0.8rem !important;
}
            ]],
            separator = true,
        },
        {
>>>>>>> 0bb14ad8
            id = "footnote-inpage_wikipedia",
            conflicts_with = function(id) return util.stringStartsWith(id, "footnote-inpage_") end,
            global_conflicts_with = false,
            title = _("In-page Wikipedia footnotes"),
            description = _([[Show footnotes at the bottom of pages in Wikipedia EPUBs.]]),
            css = [[
ol.references > li {
    -cr-hint: footnote-inpage;
    list-style-position: -cr-outside;
    margin: 0 !important;
}
/* hide backlinks */
ol.references > li > .noprint { display: none; }
ol.references > li > .mw-cite-backlink { display: none; }
            ]],
        },
<<<<<<< HEAD
        -- We can add other classic classnames to the following
        -- tweak (except when named 'calibreN', as the N number is
=======
        {
            id = "footnote-inpage_wikipedia_smaller",
            conflicts_with = function(id) return util.stringStartsWith(id, "footnote-inpage_") end,
            global_conflicts_with = function(id) return util.stringStartsWith(id, "footnote-inpage_wikipedia") end,
            title = _("In-page Wikipedia footnotes (smaller)"),
            description = _([[Show footnotes at the bottom of pages in Wikipedia EPUBs.]]),
            css = [[
ol.references > li {
    -cr-hint: footnote-inpage;
    list-style-position: -cr-outside;
    margin: 0 !important;
}
/* Also applies to extended footnotes */
*, autoBoxing {
    -cr-hint: late;
    -cr-only-if: inpage-footnote;
        font-size: 0.8rem !important;
}
/* hide backlinks */
ol.references > li > .noprint { display: none; }
ol.references > li > .mw-cite-backlink { display: none; }
            ]],
            separator = true,
        },
        -- We can add other classic classnames to the 2 following
        -- tweaks (except when named 'calibreN', as the N number is
>>>>>>> 0bb14ad8
        -- usually random across books).
        {
            id = "footnote-inpage_classic_classnames",
            conflicts_with = function(id) return util.stringStartsWith(id, "footnote-inpage_") end,
            global_conflicts_with = false,
            title = _("In-page classic classname footnotes"),
            description = _([[
Show footnotes with classic classnames at the bottom of pages.
This tweak can be duplicated as a user style tweak when books contain footnotes wrapped with other class names.]]),
            css = [[
.footnote, .footnotes, .fn,
.note, .note1, .note2, .note3,
.ntb, .ntb-txt, .ntb-txt-j,
.fnote, .fnote1,
.duokan-footnote-item, /* Common chinese books */
.przypis, .przypis1, /* Polish footnotes */
.voetnoten /* Dutch footnotes */
{
    -cr-hint: footnote-inpage;
    margin: 0 !important;
}
            ]],
<<<<<<< HEAD
=======
        },
        {
            id = "footnote-inpage_classic_classnames_smaller",
            conflicts_with = function(id) return util.stringStartsWith(id, "footnote-inpage_") end,
            global_conflicts_with = function(id) return util.stringStartsWith(id, "footnote-inpage_classic_classnames") end,
            title = _("In-page classic classname footnotes (smaller)"),
            description = _([[
Show footnotes with classic classnames at the bottom of pages.
This tweak can be duplicated as a user style tweak when books contain footnotes wrapped with other class names.]]),
            css = [[
.footnote, .footnotes, .fn,
.note, .note1, .note2, .note3,
.ntb, .ntb-txt, .ntb-txt-j,
.przypis, .przypis1, /* Polish footnotes */
.voetnoten /* Dutch footnotes */
{
    -cr-hint: footnote-inpage;
    margin: 0 !important;
}
/* Also applies to extended footnotes */
*, autoBoxing {
    -cr-hint: late;
    -cr-only-if: inpage-footnote;
        font-size: 0.8rem !important;
}
            ]],
>>>>>>> 0bb14ad8
            separator = true,
        },
        {
            title = _("In-page footnote extension"),
            {
                id = "extend-footnote-inpage_any",
                conflicts_with = function(id) return util.stringStartsWith(id, "extend-footnote-inpage_") end,
                title = _("Extend footnote content until next entry"),
                description = _([[
Extend in-page footnotes shown at the bottom of pages to include text up to the next footnote.
This might be needed when books don't correctly mark all text that belongs to the footnote.]]),
-- :where() and priority are needed to ensure lower specificity than
-- any other tweaks that check -cr-only-if: (inside-)inpage-footnote
                priority = -1,
                css = [[
:where(*, autoBoxing) {
    -cr-hint: late;
    -cr-only-if: following-inpage-footnote -inpage-footnote;
        -cr-hint: extend-footnote-inpage;
        margin: 0 !important;
}
                ]],
            },
            {
                id = "extend-footnote-inpage_until_heading",
                conflicts_with = function(id) return util.stringStartsWith(id, "extend-footnote-inpage_") end,
                title = _("Extend footnote content until next header"),
                description = _([[
Extend in-page footnotes shown at the bottom of pages to include text up to the next footnote or heading.
This might be needed when books don't correctly mark all text that belongs to the footnote.
This tweak can be duplicated as a user style tweak when a book contains other elements between footnotes that should not be shown in-page.]]),
-- :where() and priority are needed to ensure lower specificity than
-- any other tweaks that check -cr-only-if: (inside-)inpage-footnote
                priority = -1,
                css = [[
:where(*:not(h1, h2, h3, h4, h5, h6), autoBoxing) {
    -cr-hint: late;
    -cr-only-if: following-inpage-footnote -inpage-footnote;
        -cr-hint: extend-footnote-inpage;
        margin: 0 !important;
}
                ]],
            },
        },
        -- Next tweaks, with the help of crengine, will apply only to elements that were
        -- matched by previous tweaks that have set them the "footnote-inpage" cr-hint,
        -- and their children (their content).
        -- They have to have "-cr-hint: late" so they are applied very late ("*" having
        -- a very low specificity, would get checked early before the others get a chance
        -- to apply the hint).
        -- For the font-size changes, we want to match only block elements (with "-inline")
        -- as we want to keep any relative font-size (ie. 0.5em) for inline nodes like <sup>.
        -- We also add a selector for the <autoBoxing> internal element (which are explicitly
        -- not matched by '*') as we may get some in/as footnote containers, and they would
        -- inherit some of these properties, that we wish to reset too.
        (function()
            local sub_table = {
                title = _("In-page footnote font size"),
                {
                    id = "inpage_footnote_font-size_smaller",
                    conflicts_with = function(id) return util.stringStartsWith(id, "inpage_footnote_font-size_") end,
                    title = _("Smaller footnotes (80%, legacy)"),
                    description = _([[
Decrease size of in-page footnotes. This may have limited/no apparent effect, e.g. if it's overwritten by publisher styles. The "footnote font size" style tweaks are recommended instead.]]),
                    css = [[
*, autoBoxing {
    -cr-hint: late;
    -cr-only-if: -fb2-document inpage-footnote;
        font-size: 0.8rem !important;
}
                    ]],
                    separator = true,
                },
            }
            for __, rem in ipairs( { 1.0, 0.9, 0.85, 0.8, 0.75, 0.7, 0.65 } ) do
                local pct = rem * 100
                table.insert(sub_table, {
                    id = T("inpage_footnote_font-size_%1", pct),
                    conflicts_with = function(id) return util.stringStartsWith(id, "inpage_footnote_font-size_") end,
                    title = T(_("Footnote font size: %1 %"), pct),
                    css = T([[
*, autoBoxing {
    -cr-hint: late;
    -cr-only-if: inside-inpage-footnote -inline;
        font-size: %1rem !important;
}
                    ]], rem),
                })
            end
            return sub_table
        end)(),
        {
            title = _("In-page footnote fix-up"),
            {
                id = "inpage_footnote_text-indent_0",
                title = _("No footnote indentation"),
                css = [[
*, autoBoxing {
    -cr-hint: late;
    -cr-only-if: inside-inpage-footnote;
        text-indent: 0 !important;
}
                ]],
            },
            {
                id = "inpage_footnote_text_justify",
                title = _("Justify footnote text"),
                css = [[
*, autoBoxing {
    -cr-hint: late;
    -cr-only-if: inside-inpage-footnote;
        text-align: justify !important;
}
                ]],
            },
            {
                id = "inpage_footnote_no_block_spacing",
                title = _("Remove block margins"),
                description = _([[
Remove block margin and padding inside inpage footnotes.]]),
                css = [[
*, autoBoxing {
    -cr-hint: late;
    -cr-only-if: inside-inpage-footnote -inline;
        margin: 0 !important;
        padding: 0 !important;
}
                ]],
            },
            {
                id = "inpage_footnote_no_inline_spacing",
                title = _("Remove cosmetic spacing"),
                description = _([[
Remove inline margin and padding inside inpage footnotes.]]),
                css = [[
*, autoBoxing {
    -cr-hint: late;
    -cr-only-if: inside-inpage-footnote inline;
        margin: 0 !important;
        padding: 0 !important;
}
                ]],
            },
            {
                id = "inpage_footnote_all_inline",
                title = _("Inline all footnote content"),
                description = _([[
If the footnote number is on a single line and the footnote text on the next line, or if there are variable levels of indentation, this tweak can make all the footnote content become a single paragraph.
This will break any complex footnote containing quotes or lists.]]),
                priority = 5,
                -- We use "-inpage-footnote" as the inpage-footnote container itself needs to stay block for
                -- inpage footnote support to work. But all its children will become inline.
                css = [[
*, autoBoxing {
    -cr-hint: late;
    -cr-only-if: inside-inpage-footnote -inpage-footnote -inline;
        display: inline !important;
}
*, autoBoxing {
    -cr-hint: late;
    -cr-only-if: inside-inpage-footnote;
        list-style-position: inside;
}
                ]],
            },
            {
                id = "inpage_footnote_regularize_text",
                title = _("Regularize text size on inline elements"),
                description = _([[
If the footnote text uses variable or absolute font sizes, line height or vertical alignments, which would make it too irregular, you can reset all of them to get a leaner text (to the expense of losing superscripts).]]),
                priority = 6,
                css = [[
*, autoBoxing {
    -cr-hint: late;
    -cr-only-if: inside-inpage-footnote -inpage-footnote;
        font-size: inherit !important;
        line-height: inherit !important;
        vertical-align: inherit !important;
}
                ]],
            },
            {
                id = "inpage_footnote_combine_non_linear",
                title = _("Combine footnotes in a non-linear flow"),
                description = _([[
This will mark each section of consecutive footnotes (at their original location in the book) as being non-linear.
The menu checkbox "Hide non-linear fragments" will then be available after the document is reopened, allowing to hide these sections from the regular flow: they will be skipped when turning pages and not considered in the various book & chapter progress and time to read features.]]),
                priority = 6,
                css = [[
*, autoBoxing {
    -cr-hint: late;
    -cr-only-if: inpage-footnote;
        -cr-hint: non-linear-combining;
}
                ]],
            },
        }
    },
    -- No current need for workarounds
    -- {
    --     title = _("Workarounds"),
    -- },
}

return CssTweaks<|MERGE_RESOLUTION|>--- conflicted
+++ resolved
@@ -922,42 +922,6 @@
             ]],
         },
         {
-<<<<<<< HEAD
-=======
-            id = "footnote-inpage_epub_smaller",
-            conflicts_with = function(id) return util.stringStartsWith(id, "footnote-inpage_") end,
-            global_conflicts_with = function(id) return util.stringStartsWith(id, "footnote-inpage_epub") end,
-            title = _("In-page EPUB footnotes (smaller)"),
-            description = _([[
-Show EPUB footnote text at the bottom of pages that contain links to them.
-This only works with footnotes that have specific attributes set by the publisher.]]),
-            -- Restrict this to non-FB2 documents, as FB2 can have <a type="note">
-            -- and we don't want to have them smaller
-            css = [[
-*[type~="note"],
-*[type~="endnote"],
-*[type~="footnote"],
-*[type~="rearnote"],
-*[role~="doc-note"],
-*[role~="doc-endnote"],
-*[role~="doc-footnote"],
-*[role~="doc-rearnote"]
-{
-    -cr-only-if: -fb2-document;
-        -cr-hint: footnote-inpage;
-        margin: 0 !important;
-}
-/* Also applies to extended footnotes */
-*, autoBoxing {
-    -cr-hint: late;
-    -cr-only-if: inpage-footnote;
-        font-size: 0.8rem !important;
-}
-            ]],
-            separator = true,
-        },
-        {
->>>>>>> 0bb14ad8
             id = "footnote-inpage_wikipedia",
             conflicts_with = function(id) return util.stringStartsWith(id, "footnote-inpage_") end,
             global_conflicts_with = false,
@@ -974,37 +938,8 @@
 ol.references > li > .mw-cite-backlink { display: none; }
             ]],
         },
-<<<<<<< HEAD
         -- We can add other classic classnames to the following
         -- tweak (except when named 'calibreN', as the N number is
-=======
-        {
-            id = "footnote-inpage_wikipedia_smaller",
-            conflicts_with = function(id) return util.stringStartsWith(id, "footnote-inpage_") end,
-            global_conflicts_with = function(id) return util.stringStartsWith(id, "footnote-inpage_wikipedia") end,
-            title = _("In-page Wikipedia footnotes (smaller)"),
-            description = _([[Show footnotes at the bottom of pages in Wikipedia EPUBs.]]),
-            css = [[
-ol.references > li {
-    -cr-hint: footnote-inpage;
-    list-style-position: -cr-outside;
-    margin: 0 !important;
-}
-/* Also applies to extended footnotes */
-*, autoBoxing {
-    -cr-hint: late;
-    -cr-only-if: inpage-footnote;
-        font-size: 0.8rem !important;
-}
-/* hide backlinks */
-ol.references > li > .noprint { display: none; }
-ol.references > li > .mw-cite-backlink { display: none; }
-            ]],
-            separator = true,
-        },
-        -- We can add other classic classnames to the 2 following
-        -- tweaks (except when named 'calibreN', as the N number is
->>>>>>> 0bb14ad8
         -- usually random across books).
         {
             id = "footnote-inpage_classic_classnames",
@@ -1027,35 +962,6 @@
     margin: 0 !important;
 }
             ]],
-<<<<<<< HEAD
-=======
-        },
-        {
-            id = "footnote-inpage_classic_classnames_smaller",
-            conflicts_with = function(id) return util.stringStartsWith(id, "footnote-inpage_") end,
-            global_conflicts_with = function(id) return util.stringStartsWith(id, "footnote-inpage_classic_classnames") end,
-            title = _("In-page classic classname footnotes (smaller)"),
-            description = _([[
-Show footnotes with classic classnames at the bottom of pages.
-This tweak can be duplicated as a user style tweak when books contain footnotes wrapped with other class names.]]),
-            css = [[
-.footnote, .footnotes, .fn,
-.note, .note1, .note2, .note3,
-.ntb, .ntb-txt, .ntb-txt-j,
-.przypis, .przypis1, /* Polish footnotes */
-.voetnoten /* Dutch footnotes */
-{
-    -cr-hint: footnote-inpage;
-    margin: 0 !important;
-}
-/* Also applies to extended footnotes */
-*, autoBoxing {
-    -cr-hint: late;
-    -cr-only-if: inpage-footnote;
-        font-size: 0.8rem !important;
-}
-            ]],
->>>>>>> 0bb14ad8
             separator = true,
         },
         {
