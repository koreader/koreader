--- conflicted
+++ resolved
@@ -663,11 +663,8 @@
         he = "he_keyboard",
         ja = "ja_keyboard",
         pt_BR = "pt_keyboard",
-<<<<<<< HEAD
         ar_AA = "ar_AA_keyboard",
-=======
         ro = "ro_keyboard",
->>>>>>> b111ccc2
         ko_KR = "ko_KR_keyboard",
         ru = "ru_keyboard",
     },
