local Blitbuffer = require("ffi/blitbuffer")
local CheckButton = require("ui/widget/checkbutton")
local Device = require("device")
local FrameContainer = require("ui/widget/container/framecontainer")
local Font = require("ui/font")
local GestureRange = require("ui/gesturerange")
local InputContainer = require("ui/widget/container/inputcontainer")
local ScrollTextWidget = require("ui/widget/scrolltextwidget")
local TextBoxWidget = require("ui/widget/textboxwidget")
local UIManager = require("ui/uimanager")
local VerticalGroup = require("ui/widget/verticalgroup")
local util = require("util")
local _ = require("gettext")
local Screen = Device.screen

local Keyboard

local InputText = InputContainer:new{
    text = "",
    hint = "demo hint",
    charlist = nil, -- table to store input string
    charpos = nil, -- position to insert a new char, or the position of the cursor
    input_type = nil,
    text_type = nil,
    text_widget = nil, -- Text Widget for cursor movement
    show_password_toggle = true,

    width = nil,
    height = nil,
    face = Font:getFace("smallinfofont"),

    padding = Screen:scaleBySize(5),
    margin = Screen:scaleBySize(5),
    bordersize = Screen:scaleBySize(2),

    parent = nil, -- parent dialog that will be set dirty
    scroll = false,
    focused = true,
}

-- only use PhysicalKeyboard if the device does not have touch screen
if Device.isTouchDevice() then
    Keyboard = require("ui/widget/virtualkeyboard")
    function InputText:initEventListener()
        self.ges_events = {
            TapTextBox = {
                GestureRange:new{
                    ges = "tap",
                    range = self.dimen
                }
            },
            HoldTextBox = {
                GestureRange:new{
                    ges = "hold",
                    range = self.dimen
                }
            },
        }
    end

    function InputText:onTapTextBox(arg, ges)
        if self.parent.onSwitchFocus then
            self.parent:onSwitchFocus(self)
        end
        local x = ges.pos.x - self._frame_textwidget.dimen.x - self.bordersize - self.padding
        local y = ges.pos.y - self._frame_textwidget.dimen.y - self.bordersize - self.padding
        if x > 0 and y > 0 then
            self.charpos = self.text_widget:moveCursor(x, y)
            UIManager:setDirty(self.parent, function()
                return "ui", self.dimen
            end)
        end
    end

<<<<<<< HEAD
elseif not Device.hasKeyboard() then
        Keyboard = require("ui/widget/virtualkeyboard")
        function InputText:initEventListener() end --do nothing but doesnt crash for now


=======
    function InputText:onHoldTextBox(arg, ges)
        if self.parent.onSwitchFocus then
            self.parent:onSwitchFocus(self)
        end
        local x = ges.pos.x - self._frame_textwidget.dimen.x - self.bordersize - self.padding
        local y = ges.pos.y - self._frame_textwidget.dimen.y - self.bordersize - self.padding
        if x > 0 and y > 0 then
            self.charpos = self.text_widget:moveCursor(x, y)
            if Device:hasClipboard() and Device.input.hasClipboardText() then
                self:addChars(Device.input.getClipboardText())
            end
            UIManager:setDirty(self.parent, function()
                return "ui", self.dimen
            end)
        end
    end
>>>>>>> 7d71d73c
else
    Keyboard = require("ui/widget/physicalkeyboard")
    function InputText:initEventListener() end
end

function InputText:init()
    self:initTextBox(self.text)
    if self.readonly ~= true then
        self:initKeyboard()
        self:initEventListener()
    end
end

function InputText:initTextBox(text, char_added, is_password_type)
    self.text = text
    if self.text_type == "password" then
        is_password_type = true
    end
    local fgcolor
    local show_charlist
    local show_text = text
    if show_text == "" or show_text == nil then
        -- no preset value, use hint text if set
        show_text = self.hint
        fgcolor = Blitbuffer.COLOR_GREY
        self.charlist = {}
        self.charpos = 1
    else
        fgcolor = Blitbuffer.COLOR_BLACK
        if self.text_type == "password" then
            show_text = self.text:gsub(
                "(.-).", function() return "*" end)
            if char_added then
                show_text = show_text:gsub(
                    "(.)$", function() return self.text:sub(-1) end)
            end
        end
        self.charlist = util.splitToChars(text)
        if self.charpos == nil then
            self.charpos = #self.charlist + 1
        end
    end
    if is_password_type and self.show_password_toggle then
        self._check_button = self._check_button or CheckButton:new{
            text = _("Show password"),
            callback = function()
                if self.text_type == "text" then
                    self.text_type = "password"
                    self._check_button:unCheck()
                else
                    self.text_type = "text"
                    self._check_button:check()
                end
                self:setText(self:getText(), is_password_type)
            end,

            width = self.width,
            height = self.height,

            padding = self.padding,
            margin = self.margin,
            bordersize = self.bordersize,
        }
        self._password_toggle = FrameContainer:new{
            bordersize = 0,
            padding = self.padding,
            margin = self.margin,
            self._check_button,
        }
    else
        self._password_toggle = nil
    end
    show_charlist = util.splitToChars(show_text)
    if self.scroll then
        self.text_widget = ScrollTextWidget:new{
            text = show_text,
            charlist = show_charlist,
            charpos = self.charpos,
            editable = self.focused,
            face = self.face,
            fgcolor = fgcolor,
            width = self.width,
            height = self.height,
            dialog = self.parent,
        }
    else
        self.text_widget = TextBoxWidget:new{
            text = show_text,
            charlist = show_charlist,
            charpos = self.charpos,
            editable = self.focused,
            face = self.face,
            fgcolor = fgcolor,
            width = self.width,
            height = self.height,
        }
    end
    self._frame_textwidget = FrameContainer:new{
        bordersize = self.bordersize,
        padding = self.padding,
        margin = self.margin,
        color = self.focused and Blitbuffer.COLOR_BLACK or Blitbuffer.COLOR_GREY,
        self.text_widget,
    }
    self._verticalgroup = VerticalGroup:new{
        align = "left",
        self._frame_textwidget,
        self._password_toggle,
    }
    self._frame = FrameContainer:new{
        bordersize = 0,
        margin = 0,
        padding = 0,
        self._verticalgroup,
    }
    self[1] = self._frame
    self.dimen = self._frame:getSize()
    -- FIXME: self.parent is not always in the widget stack (BookStatusWidget)
    UIManager:setDirty(self.parent, function()
        return "ui", self.dimen
    end)
end

function InputText:initKeyboard()
    local keyboard_layout = 2
    if self.input_type == "number" then
        keyboard_layout = 4
    end
    self.keyboard = Keyboard:new{
        layout = keyboard_layout,
        inputbox = self,
        width = Screen:getWidth(),
    }
end

function InputText:unfocus()
    self.focused = false
    self.text_widget:unfocus()
    self[1].color = Blitbuffer.COLOR_GREY
end

function InputText:focus()
    self.focused = true
    self.text_widget:focus()
    self[1].color = Blitbuffer.COLOR_BLACK
end

function InputText:onShowKeyboard()
    UIManager:show(self.keyboard)
end

function InputText:onCloseKeyboard()
    UIManager:close(self.keyboard)
end

function InputText:getKeyboardDimen()
    return self.keyboard.dimen
end

function InputText:addChars(char)
    if self.enter_callback and char == '\n' then
        UIManager:scheduleIn(0.3, function() self.enter_callback() end)
        return
    end
    table.insert(self.charlist, self.charpos, char)
    self.charpos = self.charpos + #util.splitToChars(char)
    self:initTextBox(table.concat(self.charlist), true)
end

function InputText:delChar()
    if self.charpos == 1 then return end
    self.charpos = self.charpos - 1
    table.remove(self.charlist, self.charpos)
    self:initTextBox(table.concat(self.charlist))
end

function InputText:leftChar()
    if self.charpos == 1 then return end
    self.charpos = self.charpos -1
    self:initTextBox(table.concat(self.charlist))
end

function InputText:rightChar()
    if self.charpos > #table.concat(self.charlist) then return end
    self.charpos = self.charpos +1
    self:initTextBox(table.concat(self.charlist))
end

function InputText:upLine()
    if self.text_widget.moveCursorUp then
        self.text_widget:moveCursorUp()
    end
end

function InputText:downLine()
    if self.text_widget.moveCursorDown then
        self.text_widget:moveCursorDown()
    end
end

function InputText:clear()
    self.charpos = nil
    self:initTextBox("")
    UIManager:setDirty(self.parent, function()
        return "ui", self[1][1].dimen
    end)
end

function InputText:getText()
    return self.text
end

function InputText:setText(text, is_password_type)
    self.charpos = nil
    self:initTextBox(text, nil, is_password_type)
    UIManager:setDirty(self.parent, function()
        return "partial", self[1].dimen
    end)
end

return InputText<|MERGE_RESOLUTION|>--- conflicted
+++ resolved
@@ -72,13 +72,6 @@
         end
     end
 
-<<<<<<< HEAD
-elseif not Device.hasKeyboard() then
-        Keyboard = require("ui/widget/virtualkeyboard")
-        function InputText:initEventListener() end --do nothing but doesnt crash for now
-
-
-=======
     function InputText:onHoldTextBox(arg, ges)
         if self.parent.onSwitchFocus then
             self.parent:onSwitchFocus(self)
@@ -95,7 +88,12 @@
             end)
         end
     end
->>>>>>> 7d71d73c
+
+  
+elseif not Device.hasKeyboard() then
+        Keyboard = require("ui/widget/virtualkeyboard")
+        function InputText:initEventListener() end --do nothing but doesnt crash for now
+
 else
     Keyboard = require("ui/widget/physicalkeyboard")
     function InputText:initEventListener() end
