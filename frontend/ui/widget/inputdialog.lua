--- conflicted
+++ resolved
@@ -166,10 +166,6 @@
             align = "left",
             self.title,
             self.title_bar,
-<<<<<<< HEAD
-            -- description,
-=======
->>>>>>> 0318a048
             self.description,
             -- input
             CenterContainer:new{
