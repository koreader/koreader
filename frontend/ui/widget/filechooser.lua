--- conflicted
+++ resolved
@@ -202,11 +202,7 @@
         table.sort(files, sorting)
     end
     if path ~= "/" then table.insert(dirs, 1, {name = ".."}) end
-<<<<<<< HEAD
-=======
     if self.show_current_dir_for_hold then table.insert(dirs, 1, {name = "."}) end
-    table.sort(files, sorting)
->>>>>>> bb949afb
 
     local item_table = {}
     for i, dir in ipairs(dirs) do
@@ -224,18 +220,14 @@
         end
         local text
         if dir.name == ".." then
-            text = "⬆ ../"
+            text = up_folder_arrow
         elseif dir.name == "." then -- possible with show_current_dir_for_hold
             text = _("Long-press to select current directory")
         else
             text = dir.name.."/"
         end
         table.insert(item_table, {
-<<<<<<< HEAD
-            text = dir.name == ".." and  up_folder_arrow or dir.name.."/",
-=======
             text = text,
->>>>>>> bb949afb
             mandatory = istr,
             path = subdir_path,
             is_go_up = dir.name == ".."
