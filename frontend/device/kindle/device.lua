local Generic = require("device/generic/device")
local UIManager
local time = require("ui/time")
local lfs = require("libs/libkoreader-lfs")
local logger = require("logger")

-- We're going to need a few <linux/fb.h> & <linux/input.h> constants...
local ffi = require("ffi")
local C = ffi.C
require("ffi/linux_fb_h")
require("ffi/linux_input_h")
require("ffi/posix_h")
require("ffi/fbink_input_h")

local function yes() return true end
local function no() return false end  -- luacheck: ignore

<<<<<<< HEAD
-- Try to detect WARIO+ Kindle boards (i.MX6 & i.MX7)
local function isWarioOrMore()
    local cpu_hw = nil
    -- Parse cpuinfo line by line, until we find the Hardware description
    for line in io.lines("/proc/cpuinfo") do
        if line:find("^Hardware") then
            cpu_hw = line:match("^Hardware%s*:%s([%g%s]*)$")
        end
    end
    -- NOTE: I couldn't dig up a cpuinfo dump from an Oasis 2 to check the CPU part value,
    --       but for Wario (Cortex A9), matching that to 0xc09 would work, too.
    --       On the other hand, I'm already using the Hardware match in MRPI, so, that sealed the deal ;).

    -- If we've got a Hardware string, check if it mentions an i.MX 6 or 7 or a MTK...
    if cpu_hw then
        if cpu_hw:find("i%.MX%s?[6-7]") or cpu_hw:find("MT8110") then
            return true
        else
            return false
        end
    else
        return false
    end
end

-- Try to detect Kindle running hardfp firmware
local function isHardFP()
    local util = require("util")
    return util.pathExists("/lib/ld-linux-armhf.so.3")
=======
local function kindleGetSavedNetworks()
    local haslipc, lipc = pcall(require, "libopenlipclua") -- use our lua lipc library with access to hasharray properties
    local lipc_handle
    if haslipc then
        lipc_handle = lipc.open_no_name()
    end
    if lipc_handle then
        local ha_input = lipc_handle:new_hasharray() -- an empty hash array since we only want to read
        local ha_result = lipc_handle:access_hash_property("com.lab126.wifid", "profileData", ha_input)
        local profiles = ha_result:to_table()
        ha_result:destroy()
        ha_input:destroy()
        lipc_handle:close()
        return profiles
    end
end

local function kindleGetCurrentProfile()
    local haslipc, lipc = pcall(require, "libopenlipclua") -- use our lua lipc library with access to hasharray properties
    local lipc_handle
    if haslipc then
        lipc_handle = lipc.open_no_name()
    end
    if lipc_handle then
        local ha_input = lipc_handle:new_hasharray() -- an empty hash array since we only want to read
        local ha_result = lipc_handle:access_hash_property("com.lab126.wifid", "currentEssid", ha_input)
        local profile = ha_result:to_table()[1] -- theres only a single element
        ha_input:destroy()
        ha_result:destroy()
        lipc_handle:close()
        return profile
    else
        return nil
    end
end

local function kindleAuthenticateNetwork(essid)
    local haslipc, lipc = pcall(require, "liblipclua")
    local lipc_handle
    if haslipc then
        lipc_handle = lipc.init("com.github.koreader.networkmgr")
    end
    if lipc_handle then
        lipc_handle:set_string_property("com.lab126.cmd", "ensureConnection", "wifi:" .. essid)
        lipc_handle:close()
    end
end

local function kindleSaveNetwork(data)
    local haslipc, lipc = pcall(require, "libopenlipclua") -- use our lua lipc library with access to hasharray properties
    local lipc_handle
    if haslipc then
        lipc_handle = lipc.open_no_name()
    end
    if lipc_handle then
        local profile = lipc_handle:new_hasharray()
        profile:add_hash()
        profile:put_string(0, "essid", data.ssid)
        if string.find(data.flags, "WPA") then
            profile:put_string(0, "secured", "yes")
            profile:put_string(0, "psk", data.password)
            profile:put_int(0, "store_nw_user_pref", 0) -- tells amazon we don't want them to have our password
        else
            profile:put_string(0, "secured", "no")
        end
        lipc_handle:access_hash_property("com.lab126.wifid", "createProfile", profile):destroy() -- destroy the returned empty ha
        profile:destroy()
        lipc_handle:close()
    end
end

local function kindleGetScanList()
    local _ = require("gettext")
    local haslipc, lipc = pcall(require, "libopenlipclua") -- use our lua lipc library with access to hasharray properties
    local lipc_handle
    if haslipc then
        lipc_handle = lipc.open_no_name()
    end
    if lipc_handle then
        if lipc_handle:get_string_property("com.lab126.wifid", "cmState") ~= "CONNECTED" then
            local ha_input = lipc_handle:new_hasharray()
            local ha_results = lipc_handle:access_hash_property("com.lab126.wifid", "scanList", ha_input)
            if ha_results == nil then
                -- Shouldn't really happen, access_hash_property will throw if LipcAccessHasharrayProperty failed
                ha_input:destroy()
                lipc_handle:close()
                -- NetworkMgr will ask for a re-scan on seeing an empty table, the second attempt *should* work ;).
                return {}, nil
            end
            local scan_result = ha_results:to_table()
            ha_results:destroy()
            ha_input:destroy()
            lipc_handle:close()
            if not scan_result then
                -- e.g., to_table hit lha->ha == NULL
                return {}, nil
            else
                return scan_result, nil
            end
        end
        lipc_handle:close()
        -- return a fake scan list containing only the currently connected profile :)
        local profile = kindleGetCurrentProfile()
        return { profile }, nil
    else
        logger.dbg("kindleGetScanList: Failed to acquire an anonymous lipc handle")
        return nil, _("Unable to communicate with the Wi-Fi backend")
    end
end

local function kindleScanThenGetResults()
    local _ = require("gettext")
    local haslipc, lipc = pcall(require, "liblipclua")
    local lipc_handle
    if haslipc then
        lipc_handle = lipc.init("com.github.koreader.networkmgr")
    end
    if not lipc_handle then
        logger.dbg("kindleScanThenGetResults: Failed to acquire a lipc handle for NetworkMgr")
        return nil, _("Unable to communicate with the Wi-Fi backend")
    end

    lipc_handle:set_string_property("com.lab126.wifid", "scan", "") -- trigger a scan

    -- Mimic WpaClient:scanThenGetResults: block while waiting for the scan to finish.
    -- Ideally, we'd do this via a poll/event workflow, but, eh', this is going to be good enough for now ;p.
    -- For future reference, see `lipc-wait-event -m -s 0 -t com.lab126.wifid '*'`
    --[[
        -- For a connection:
        [00:00:04.675699] cmStateChange "PENDING"
        [00:00:04.677402] scanning
        [00:00:05.488043] scanComplete
        [00:00:05.973188] cmConnected
        [00:00:05.977862] cmStateChange "CONNECTED"
        [00:00:05.980698] signalStrength "1/5"
        [00:00:06.417549] cmConnected

        -- And a disconnection:
        [00:01:34.094652] cmDisconnected
        [00:01:34.096088] cmStateChange "NA"
        [00:01:34.219802] signalStrength "0/5"
        [00:01:34.221802] cmStateChange "READY"
        [00:01:35.656375] cmIntfNotAvailable
        [00:01:35.658710] cmStateChange "NA"
    --]]
    local done_scanning = false
    local wait_cnt = 80 -- 20s in chunks on 250ms
    while wait_cnt > 0 do
        local scan_state = lipc_handle:get_string_property("com.lab126.wifid", "scanState")

        if scan_state == "idle" then
            done_scanning = true
            logger.dbg("kindleScanThenGetResults: Wi-Fi scan took", (80 - wait_cnt) * 0.25, "seconds")
            break
        end

        -- Whether it's still "scanning" or in whatever other state we don't know about,
        -- try again until it says it's done.
        wait_cnt = wait_cnt - 1
        C.usleep(250 * 1000)
    end
    lipc_handle:close()

    if done_scanning then
        return kindleGetScanList()
    else
        logger.warn("kindleScanThenGetResults: Timed-out scanning for Wi-Fi networks")
        return nil, _("Scanning for Wi-Fi networks timed out")
    end
>>>>>>> 4c4cfa2d
end

local function kindleEnableWifi(toggle)
    local haslipc, lipc = pcall(require, "liblipclua")
    local lipc_handle
    if haslipc then
        lipc_handle = lipc.init("com.github.koreader.networkmgr")
    end
    if lipc_handle then
        -- Be extremely thorough... c.f., #6019
        -- NOTE: I *assume* this'll also ensure we prefer Wi-Fi over 3G/4G, which is a plus in my book...
        if toggle == 1 then
            lipc_handle:set_int_property("com.lab126.cmd", "wirelessEnable", 1)
            lipc_handle:set_int_property("com.lab126.wifid", "enable", 1)
        else
            lipc_handle:set_int_property("com.lab126.wifid", "enable", 0)
            lipc_handle:set_int_property("com.lab126.cmd", "wirelessEnable", 0)
        end
        lipc_handle:close()
    else
        -- No liblipclua on FW < 5.x ;)
        -- Always kill 3G first...
        os.execute("lipc-set-prop -i com.lab126.wan enable 0")
        os.execute("lipc-set-prop -i com.lab126.wifid enable " .. toggle)
    end
end

-- Check if wifid thinks that the WiFi is enabled
--[[
local function isWifiUp()
    local haslipc, lipc = pcall(require, "liblipclua")
    local lipc_handle
    if haslipc then
        lipc_handle = lipc.init("com.github.koreader.networkmgr")
    end
    if lipc_handle then
        local status = lipc_handle:get_int_property("com.lab126.wifid", "enable") or 0
        lipc_handle:close()

        return status == 1
    else
        local std_out = io.popen("lipc-get-prop -i com.lab126.wifid enable", "r")
        if std_out then
            local result = std_out:read("*number")
            std_out:close()

            if not result then
                return false
            end

            return result == 1
        else
            return false
        end
    end
end
--]]

--[[
Test if a kindle device is flagged as a Special Offers device (i.e., ad supported) (FW >= 5.x)
--]]
local function isSpecialOffers()
    -- Look at the current blanket modules to see if the SO screensavers are enabled...
    local haslipc, lipc = pcall(require, "liblipclua")
    if not haslipc then
        logger.warn("could not load liblipclua:", lipc)
        return true
    end
    local lipc_handle = lipc.init("com.github.koreader.device")
    if not lipc_handle then
        logger.warn("could not get lipc handle")
        return true
    end
    local is_so
    local loaded_blanket_modules = lipc_handle:get_string_property("com.lab126.blanket", "load")
    if not loaded_blanket_modules then
        logger.warn("could not get lipc property")
        return true
    end
    if string.find(loaded_blanket_modules, "ad_screensaver") then
        is_so = true
    else
        is_so = false
    end
    lipc_handle:close()
    return is_so
end

--[[
Test if a kindle device has *received* Special Offers (FW < 5.x)
--]]
local function hasSpecialOffers()
    if lfs.attributes("/mnt/us/system/.assets", "mode") == "directory" then
        return true
    else
        return false
    end
end

local function frameworkStopped()
    if os.getenv("STOP_FRAMEWORK") == "yes" then
        local haslipc, lipc = pcall(require, "liblipclua")
        if not haslipc then
            logger.warn("could not load liblibclua")
            return
        end
        local lipc_handle = lipc.init("com.lab126.kaf")
        if not lipc_handle then
            logger.warn("could not get lipc handle")
            return
        end
        local frameworkStarted = lipc_handle:register_int_property("frameworkStarted", "r")
        frameworkStarted.value = 1
        lipc_handle:set_string_property("com.lab126.blanket", "unload", "splash")
        lipc_handle:set_string_property("com.lab126.blanket", "unload", "screensaver")
        return lipc_handle
    end
end

local Kindle = Generic:extend{
    model = "Kindle",
    isKindle = yes,
    -- NOTE: We can cheat by adding a platform-specific entry here, because the only code that will check for this is here.
    isSpecialOffers = isSpecialOffers(),
    hasOTAUpdates = yes,
    hasFastWifiStatusQuery = yes,
    hasWifiRestore = yes,
    -- NOTE: HW inversion is generally safe on mxcfb Kindles
    canHWInvert = yes,
    -- NOTE: And the fb driver is generally sane on those, too
    canModifyFBInfo = yes,
    -- NOTE: Newer devices will turn the frontlight off at 0
    canTurnFrontlightOff = yes,
    -- NOTE: Via powerd.toggleSuspend
    canSuspend = yes,
    home_dir = "/mnt/us",
    -- New devices are REAGL-aware, default to REAGL
    isREAGL = yes,
    -- Rex & Zelda devices sport an updated driver.
    isZelda = no,
    isRex = no,
    -- So do devices running on a MediaTek SoC
    isMTK = no,
    -- But of course, some devices don't actually support all the features the kernel exposes...
    isNightModeChallenged = no,
    -- NOTE: While this ought to behave on Zelda/Rex, turns out, nope, it really doesn't work on *any* of 'em :/ (c.f., ko#5884).
    canHWDither = no,
    -- Device has an Ambient Light Sensor
    hasLightSensor = no,
    -- The time the device went into suspend
    suspend_time = 0,
    framework_lipc_handle = frameworkStopped(),
}

function Kindle:initNetworkManager(NetworkMgr)
    local haslipc, _ = pcall(require, "liblipclua")
    if haslipc then
        function NetworkMgr:turnOnWifi(complete_callback, interactive)
            kindleEnableWifi(1)
            return self:reconnectOrShowNetworkMenu(complete_callback, interactive)
        end
    else
        -- If we can't use the lipc Lua bindings, we can't support any kind of interactive Wi-Fi UI...
        function NetworkMgr:turnOnWifi(complete_callback, interactive)
            kindleEnableWifi(1)
            if complete_callback then
                complete_callback()
            end
        end
    end

    function NetworkMgr:turnOffWifi(complete_callback)
        kindleEnableWifi(0)
        -- NOTE: Same here, except disconnect is simpler, so a dumb delay will do...
        if complete_callback then
            UIManager:scheduleIn(2, complete_callback)
        end
    end

    function NetworkMgr:getNetworkInterfaceName()
        return "wlan0" -- so far, all Kindles appear to use wlan0
    end

    function NetworkMgr:restoreWifiAsync()
        kindleEnableWifi(1)
    end

    function NetworkMgr:authenticateNetwork(network)
        kindleAuthenticateNetwork(network.ssid)
        return true, nil
    end

    -- NOTE: We don't have a disconnectNetwork & releaseIP implementation,
    --       which means the "disconnect" button in NetworkSetting kind of does nothing ;p.

    function NetworkMgr:saveNetwork(setting)
        kindleSaveNetwork(setting)
    end

    function NetworkMgr:getNetworkList()
        local scan_list, err = kindleScanThenGetResults()
        if not scan_list then
            return nil, err
        end

         -- trick ui/widget/networksetting into displaying the correct signal strength icon
        local qualities = {
            [1] = 0,
            [2] = 6,
            [3] = 31,
            [4] = 56,
            [5] = 81
        }

        local network_list = {}
        local saved_profiles = kindleGetSavedNetworks()
        local current_profile = kindleGetCurrentProfile()
        for _, network in ipairs(scan_list) do
            local password = nil
            if network.known == "yes" then
                for _, p in ipairs(saved_profiles) do
                    -- Earlier FW do not have a netid field at all, fall back to essid as that's the best we'll get (we don't get bssid either)...
                    if (p.netid and p.netid == network.netid) or (p.netid == nil and p.essid == network.essid) then
                        password = p.psk
                        break
                    end
                end
            end
            table.insert(network_list, {
                -- signal_level is purely for fun, the widget doesn't do anything with it. The WpaClient backend stores the raw dBa attenuation in it.
                signal_level = string.format("%d/%d", network.signal, network.signal_max),
                signal_quality = qualities[network.signal],
                -- See comment above about netid being unfortunately optional...
                connected = (current_profile.netid and current_profile.netid ~= -1 and current_profile.netid == network.netid)
                         or (current_profile.netid == nil and current_profile.essid ~= "" and current_profile.essid == network.essid),
                flags = network.key_mgmt,
                ssid = network.essid ~= "" and network.essid,
                password = password,
            })
        end
        return network_list, nil
    end

    function NetworkMgr:getCurrentNetwork()
        return { ssid = kindleGetCurrentProfile().essid }
    end

    NetworkMgr.isWifiOn = NetworkMgr.sysfsWifiOn
    NetworkMgr.isConnected = NetworkMgr.ifHasAnAddress
end

function Kindle:supportsScreensaver()
    if self.isSpecialOffers then
        return false
    else
        return true
    end
end

function Kindle:openInputDevices()
    -- Auto-detect input devices (via FBInk's fbink_input_scan)
    local ok, FBInkInput = pcall(ffi.load, "fbink_input")
    if not ok then
        -- NOP fallback for the testsuite...
        FBInkInput = { fbink_input_scan = function() end }
    end
    local dev_count = ffi.new("size_t[1]")
    -- We care about: the touchscreen, a properly scaled stylus, pagination buttons, a home button and a fiveway.
    local match_mask = bit.bor(C.INPUT_TOUCHSCREEN, C.INPUT_SCALED_TABLET, C.INPUT_PAGINATION_BUTTONS, C.INPUT_HOME_BUTTON, C.INPUT_DPAD)
    local devices = FBInkInput.fbink_input_scan(match_mask, 0, 0, dev_count)
    if devices ~= nil then
        for i = 0, tonumber(dev_count[0]) - 1 do
            local dev = devices[i]
            if dev.matched then
                self.input.fdopen(tonumber(dev.fd), ffi.string(dev.path), ffi.string(dev.name))
            end
        end
        C.free(devices)
    else
        -- Auto-detection failed, warn and fall back to defaults
        logger.warn("We failed to auto-detect the proper input devices, input handling may be inconsistent!")
        if self.touch_dev then
            -- We've got a preferred path specified for the touch panel
            self.input.open(self.touch_dev)
        else
            -- That generally works out well enough on legacy devices...
            self.input.open("/dev/input/event0")
            self.input.open("/dev/input/event1")
        end
    end

    -- Getting the device where rotation events end up without catching a bunch of false-positives is... trickier,
    -- thanks to the inane event code being used...
    if self:hasGSensor() then
        -- i.e., we want something that reports EV_ABS:ABS_PRESSURE that isn't *also* a pen (because those are pretty much guaranteed to report pressure...).
        --       And let's add that isn't also a touchscreen to the mix, because while not true at time of writing, that's an event touchscreens sure can support...
        devices = FBInkInput.fbink_input_scan(C.INPUT_ROTATION_EVENT, bit.bor(C.INPUT_TABLET, C.INPUT_TOUCHSCREEN), C.NO_RECAP, dev_count)
        if devices ~= nil then
            for i = 0, tonumber(dev_count[0]) - 1 do
                local dev = devices[i]
                if dev.matched then
                    self.input.fdopen(tonumber(dev.fd), ffi.string(dev.path), ffi.string(dev.name))
                end
            end
            C.free(devices)
        end
    end

    self.input.open("fake_events")
end

function Kindle:otaModel()
    local model
    if self:isTouchDevice() or self.model == "Kindle4" then
        if isHardFP() then
            model = "kindlehf"
        elseif isWarioOrMore() then
            model = "kindlepw2"
        else
            model = "kindle"
        end
    else
        model = "kindle-legacy"
    end
    return model, "ota"
end

function Kindle:init()
    -- Check if the device supports deep sleep/quick boot
    if lfs.attributes("/sys/devices/platform/falconblk/uevent", "mode") == "file" then
        -- Now, poke the appreg db to see if it's actually *enabled*...
        -- NOTE: The setting is only available on registered devices, as such, it *can* be missing,
        --       which is why we check for it existing and being *disabled*, as that ensures user interaction.
        local SQ3 = require("lua-ljsqlite3/init")
        local appreg = SQ3.open("/var/local/appreg.db", "ro")
        local hibernation_disabled = tonumber(appreg:rowexec(
            "SELECT EXISTS(SELECT value FROM properties WHERE handlerId = 'dcc' AND name = 'hibernate.enabled' AND value = 0);"
        ))
        -- Check the actual delay while we're there...
        local hibernation_delay =
            appreg:rowexec("SELECT value FROM properties WHERE handlerId = 'dcc' AND name = 'hibernate.s2h.rtc.secs'") or
            appreg:rowexec("SELECT value FROM properties WHERE handlerId = 'dcd' AND name = 'hibernate.s2h.rtc.secs'") or
            3600
        appreg:close()
        if hibernation_disabled == 1 then
            self.canDeepSleep = false
        else
            self.canDeepSleep = true
            self.hibernationDelay = tonumber(hibernation_delay)
            logger.dbg("Kindle: Device supports hibernation, enters hibernation after", self.hibernationDelay, "seconds in suspend")
        end
    else
        self.canDeepSleep = false
    end

    -- If the device-specific init hasn't done so already (devices without keys don't), instantiate Input.
    if not self.input then
        self.input = require("device/input"):new{ device = self }
    end

    -- Auto-detect & open input devices
    self:openInputDevices()

    Generic.init(self)
end

function Kindle:setDateTime(year, month, day, hour, min, sec)
    if hour == nil or min == nil then return true end

    -- Prefer using the setdate wrapper if possible, as it will poke the native UI, too.
    if lfs.attributes("/usr/sbin/setdate", "mode") == "file" then
        local t = os.date("*t") -- Start with now to make sure we have a full table
        t.year = year or t.year
        t.month = month or t.month
        t.day = day or t.day
        t.hour = hour
        t.min = min
        t.sec = sec or t.sec
        local epoch = os.time(t)

        local command = string.format("/usr/sbin/setdate '%d'", epoch)
        return os.execute(command) == 0
    else
        local command
        if year and month and day then
            command = string.format("date -s '%d-%d-%d %d:%d:%d' '+%%Y-%%m-%%d %%H:%%M:%%S'", year, month, day, hour, min, sec)
        else
            command = string.format("date -s '%d:%d' '+%%H:%%M'", hour, min)
        end
        if os.execute(command) == 0 then
            os.execute("hwclock -u -w")
            return true
        else
            return false
        end
    end
end

function Kindle:usbPlugIn()
    -- NOTE: We cannot support running in USBMS mode (we cannot, we live on the partition being exported!).
    --       But since that's the default state of the Kindle system, we have to try to make nice...
    --       To that end, we're currently SIGSTOPping volumd to inhibit the system's USBMS mode handling.
    --       It's not perfect (e.g., if the system is setup for USBMS and not USBNet,
    --       the frontlight will be turned off when plugged in), but it at least prevents users from completely
    --       shooting themselves in the foot (c.f., https://github.com/koreader/koreader/issues/3220)!
    --       On the upside, we don't have to bother waking up the WM to show us the USBMS screen :D.
    -- NOTE: If the device is put in USBNet mode before we even start, everything's peachy, though :).
end

-- Hopefully, the event sources are fairly portable...
-- c.f., https://github.com/koreader/koreader/pull/11174#issuecomment-1830064445
-- NOTE: There's no distinction between real button presses and powerd_test -p or lipc-set-prop -i com.lab126.powerd powerButton 1
local POWERD_EVENT_SOURCES = {
    [1] = "BUTTON_WAKEUP",  -- outOfScreenSaver 1
    [2] = "BUTTON_SUSPEND", -- goingToScreenSaver 2
    [4] = "HALL_SUSPEND",   -- goingToScreenSaver 4
    [6] = "HALL_WAKEUP",    -- outOfScreenSaver 6
}

function Kindle:intoScreenSaver(source)
    logger.dbg("Kindle:intoScreenSaver via", POWERD_EVENT_SOURCES[source] or string.format("UNKNOWN_SUSPEND (%d)", source or -1))
    if not self.screen_saver_mode then
        if self:supportsScreensaver() then
            -- NOTE: Meaning this is not a SO device ;)
            local Screensaver = require("ui/screensaver")
            Screensaver:setup()
            Screensaver:show()
        else
            -- Let the native system handle screensavers on SO devices...
            if os.getenv("AWESOME_STOPPED") == "yes" then
                os.execute("killall -CONT awesome")
            elseif os.getenv("CVM_STOPPED") == "yes" then
                os.execute("killall -CONT cvm")
            end

            -- Don't forget to flag ourselves in ScreenSaver mode like Screensaver:show would,
            -- so that we do the right thing on resume ;).
            self.screen_saver_mode = true
        end
    end

    self.powerd:beforeSuspend()
end

function Kindle:outofScreenSaver(source)
    logger.dbg("Kindle:outofScreenSaver via", POWERD_EVENT_SOURCES[source] or string.format("UNKNOWN_WAKEUP (%d)", source or -1))
    if self.screen_saver_mode then
        if self:supportsScreensaver() then
            local Screensaver = require("ui/screensaver")
            local widget_was_closed = Screensaver:close()
            if widget_was_closed then
                -- And redraw everything in case the framework managed to screw us over...
                UIManager:nextTick(function() UIManager:setDirty("all", "full") end)
            end

            -- If the device supports deep sleep, and we woke up from hibernation (which kicks in at the 1H mark),
            -- chuck an extra tiny refresh to get rid of the "waking up" banner if the above refresh was too early...
            if self.canDeepSleep and self.last_suspend_time > time.s(self.hibernationDelay) then
                if lfs.attributes("/var/local/system/powerd/hibernate_session_tracker", "mode") == "file" then
                    local mtime = lfs.attributes("/var/local/system/powerd/hibernate_session_tracker", "modification")
                    local now = os.time()
                    if math.abs(now - mtime) <= 60 then
                        -- That was less than a minute ago, assume we're golden.
                        logger.dbg("Kindle: Woke up from hibernation")
                        -- The banner on a 1236x1648 PW5 is 1235x125; we refresh the bottom 10% of the screen to be safe.
                        local Geom = require("ui/geometry")
                        local screen_height = self.screen:getHeight()
                        local refresh_height = math.ceil(screen_height * (1/10))
                        local refresh_region = Geom:new{
                            x = 0,
                            y = screen_height - 1 - refresh_height,
                            w = self.screen:getWidth(),
                            h = refresh_height
                        }
                        UIManager:scheduleIn(1.5, function()
                            UIManager:setDirty("all", "ui", refresh_region)
                        end)
                    end
                end
            end
        else
            -- Stop awesome again if need be...
            if os.getenv("AWESOME_STOPPED") == "yes" then
                os.execute("killall -STOP awesome")
            elseif os.getenv("CVM_STOPPED") == "yes" then
                os.execute("killall -STOP cvm")
            end
            -- NOTE: We redraw after a slightly longer delay to take care of the potentially dynamic ad screen...
            --       This is obviously brittle as all hell. Tested on a slow-ass PW1.
            UIManager:scheduleIn(3, function() UIManager:setDirty("all", "full") end)
            -- Flip the switch again
            self.screen_saver_mode = false
        end
    end

    self.powerd:afterResume()
end

-- On stock, there's a distinction between OutOfSS (which *requests* closing the SS) and ExitingSS, which fires once they're *actually* closed...
function Kindle:exitingScreenSaver() end

function Kindle:usbPlugOut()
    -- NOTE: See usbPlugIn(), we don't have anything fancy to do here either.
end

function Kindle:wakeupFromSuspend(ts)
    logger.dbg("Kindle:wakeupFromSuspend", ts)
    self.powerd:wakeupFromSuspend(ts)
    self.last_suspend_time = time.boottime_or_realtime_coarse() - self.suspend_time
    self.total_suspend_time = self.total_suspend_time + self.last_suspend_time
end

function Kindle:readyToSuspend(delay)
    logger.dbg("Kindle:readyToSuspend", delay)
    self.powerd:readyToSuspend(delay)
    self.suspend_time = time.boottime_or_realtime_coarse()
end

-- We add --no-same-permissions --no-same-owner to make the userstore fuse proxy happy...
function Kindle:untar(archive, extract_to)
    return os.execute(("./tar --no-same-permissions --no-same-owner -xf %q -C %q"):format(archive, extract_to))
end

function Kindle:UIManagerReady(uimgr)
    UIManager = uimgr
end

function Kindle:setEventHandlers(uimgr)
    -- These custom fake events *will* pass an argument...
    self.input.fake_event_args.IntoSS = {}
    self.input.fake_event_args.OutOfSS = {}
    self.input.fake_event_args.WakeupFromSuspend = {}
    self.input.fake_event_args.ReadyToSuspend = {}

    UIManager.event_handlers.Suspend = function()
        self.powerd:toggleSuspend()
    end
    UIManager.event_handlers.IntoSS = function(input_event)
        -- Retrieve the argument set by Input:handleKeyBoardEv
        local arg = table.remove(self.input.fake_event_args[input_event])
        self:intoScreenSaver(arg)
    end
    UIManager.event_handlers.OutOfSS = function(input_event)
        local arg = table.remove(self.input.fake_event_args[input_event])
        self:outofScreenSaver(arg)
    end
    UIManager.event_handlers.ExitingSS = function()
        self:exitingScreenSaver()
    end
    UIManager.event_handlers.Charging = function()
        self:_beforeCharging()
        self:usbPlugIn()
    end
    UIManager.event_handlers.NotCharging = function()
        self:usbPlugOut()
        self:_afterNotCharging()
    end
    UIManager.event_handlers.WakeupFromSuspend = function(input_event)
        local arg = table.remove(self.input.fake_event_args[input_event])
        self:wakeupFromSuspend(arg)
    end
    UIManager.event_handlers.ReadyToSuspend = function(input_event)
        local arg = table.remove(self.input.fake_event_args[input_event])
        self:readyToSuspend(arg)
    end
end

function Kindle:ambientBrightnessLevel()
    local haslipc, lipc = pcall(require, "liblipclua")
    if not haslipc or lipc == nil then return 0 end
    local lipc_handle = lipc.init("com.github.koreader.ambientbrightness")
    if not lipc_handle then return 0 end
    local value = lipc_handle:get_int_property("com.lab126.powerd", "alsLux")
    lipc_handle:close()
    if type(value) ~= "number" then return 0 end
    if value < 10 then return 0 end
    if value < 96 then return 1 end
    if value < 192 then return 2 end
    if value < 32768 then return 3 end
    return 4
end

local Kindle2 = Kindle:extend{
    model = "Kindle2",
    isREAGL = no,
    hasKeyboard = yes,
    hasKeys = yes,
    hasSymKey = yes,
    hasDPad = yes,
    useDPadAsActionKeys = yes,
    canHWInvert = no,
    canModifyFBInfo = no,
    canUseCBB = no, -- 4bpp
    canUseWAL = no, -- Kernel too old to support mmap'ed I/O on /mnt/us
    supportsScreensaver = yes, -- The first ad-supported device was the K3
}

local KindleDXG = Kindle:extend{
    model = "KindleDXG",
    isREAGL = no,
    hasKeyboard = yes,
    hasKeys = yes,
    hasSymKey = yes,
    hasDPad = yes,
    useDPadAsActionKeys = yes,
    canHWInvert = no,
    canModifyFBInfo = no,
    canUseCBB = no, -- 4bpp
    canUseWAL = no, -- Kernel too old to support mmap'ed I/O on /mnt/us
    supportsScreensaver = yes, -- The first ad-supported device was the K3
}

local Kindle3 = Kindle:extend{
    model = "Kindle3",
    isREAGL = no,
    hasKeyboard = yes,
    hasKeys = yes,
    hasSymKey = yes,
    hasDPad = yes,
    useDPadAsActionKeys = yes,
    canHWInvert = no,
    canModifyFBInfo = no,
    canUseCBB = no, -- 4bpp
    isSpecialOffers = hasSpecialOffers(),
}

local Kindle4 = Kindle:extend{
    model = "Kindle4",
    isREAGL = no,
    hasKeys = yes,
    hasScreenKB = yes,
    hasDPad = yes,
    useDPadAsActionKeys = yes,
    canHWInvert = no,
    canModifyFBInfo = no,
    -- NOTE: It could *technically* use the C BB, as it's running @ 8bpp, but it's expecting an inverted palette...
    canUseCBB = no,
    isSpecialOffers = hasSpecialOffers(),
}

local KindleTouch = Kindle:extend{
    model = "KindleTouch",
    isREAGL = no,
    isTouchDevice = yes,
    hasKeys = yes,
    touch_dev = "/dev/input/event3",
}

local KindlePaperWhite = Kindle:extend{
    model = "KindlePaperWhite",
    isREAGL = no,
    isTouchDevice = yes,
    hasFrontlight = yes,
    canTurnFrontlightOff = no,
    display_dpi = 212,
    touch_dev = "/dev/input/event0",
}

local KindlePaperWhite2 = Kindle:extend{
    model = "KindlePaperWhite2",
    isTouchDevice = yes,
    hasFrontlight = yes,
    canTurnFrontlightOff = no,
    display_dpi = 212,
    touch_dev = "/dev/input/event1",
}

local KindleBasic = Kindle:extend{
    model = "KindleBasic",
    isTouchDevice = yes,
    touch_dev = "/dev/input/event1",
}

local KindleVoyage = Kindle:extend{
    model = "KindleVoyage",
    isTouchDevice = yes,
    hasFrontlight = yes,
    canTurnFrontlightOff = no,
    hasLightSensor = yes,
    hasKeys = yes,
    display_dpi = 300,
    touch_dev = "/dev/input/event1",
}

local KindlePaperWhite3 = Kindle:extend{
    model = "KindlePaperWhite3",
    isTouchDevice = yes,
    hasFrontlight = yes,
    canTurnFrontlightOff = no,
    display_dpi = 300,
    touch_dev = "/dev/input/event1",
}

local KindleOasis = Kindle:extend{
    model = "KindleOasis",
    isTouchDevice = yes,
    hasFrontlight = yes,
    hasKeys = yes,
    hasGSensor = yes,
    display_dpi = 300,
    --[[
    -- NOTE: Points to event3 on Wi-Fi devices, event4 on 3G devices...
    --       3G devices apparently have an extra SX9500 Proximity/Capacitive controller for mysterious purposes...
    --       This evidently screws with the ordering, so, use the udev by-path path instead to avoid hackier workarounds.
    --       cf. #2181
    --]]
    touch_dev = "/dev/input/by-path/platform-imx-i2c.1-event",
}

local KindleOasis2 = Kindle:extend{
    model = "KindleOasis2",
    isZelda = yes,
    isTouchDevice = yes,
    hasFrontlight = yes,
    hasLightSensor = yes,
    hasKeys = yes,
    hasGSensor = yes,
    display_dpi = 300,
    touch_dev = "/dev/input/by-path/platform-30a30000.i2c-event",
}

local KindleOasis3 = Kindle:extend{
    model = "KindleOasis3",
    isZelda = yes,
    isTouchDevice = yes,
    hasFrontlight = yes,
    hasNaturalLight = yes,
    hasNaturalLightMixer = yes,
    hasLightSensor = yes,
    hasKeys = yes,
    hasGSensor = yes,
    display_dpi = 300,
    touch_dev = "/dev/input/by-path/platform-30a30000.i2c-event",
}

local KindleBasic2 = Kindle:extend{
    model = "KindleBasic2",
    isTouchDevice = yes,
    touch_dev = "/dev/input/event0",
}

local KindlePaperWhite4 = Kindle:extend{
    model = "KindlePaperWhite4",
    isRex = yes,
    isTouchDevice = yes,
    hasFrontlight = yes,
    display_dpi = 300,
    -- NOTE: LTE devices once again have a mysterious extra SX9310 proximity sensor...
    --       Except this time, we can't rely on by-path, because there's no entry for the TS :/.
    --       Should be event2 on Wi-Fi, event3 on LTE, we'll fix it in init.
    touch_dev = "/dev/input/event2",
}

local KindleBasic3 = Kindle:extend{
    model = "KindleBasic3",
    isRex = yes,
    -- NOTE: Apparently, the KT4 doesn't actually support the fancy nightmode waveforms, c.f., ko/#5076
    --       It also doesn't handle HW dithering, c.f., base/#1039
    isNightModeChallenged = yes,
    isTouchDevice = yes,
    hasFrontlight = yes,
    touch_dev = "/dev/input/event2",
}

local KindlePaperWhite5 = Kindle:extend{
    model = "KindlePaperWhite5",
    isMTK = yes,
    isTouchDevice = yes,
    hasFrontlight = yes,
    hasNaturalLight = yes,
    -- NOTE: We *can* technically control both LEDs independently,
    --       but the mix is device-specific, we don't have access to the LUT for the mix powerd is using,
    --       and the widget is designed for the Kobo Aura One anyway, so, hahaha, nope.
    hasNaturalLightMixer = yes,
    display_dpi = 300,
    -- NOTE: While hardware dithering (via MDP) should be a thing, it doesn't appear to do anything right now :/.
    canHWDither = no,
    canDoSwipeAnimation = yes,
    -- NOTE: Input device path is variable, see findInputDevices
}

local KindleBasic4 = Kindle:extend{
    model = "KindleBasic4",
    isMTK = yes,
    isTouchDevice = yes,
    hasFrontlight = yes,
    display_dpi = 300,
    canHWDither = no,
    canDoSwipeAnimation = yes,
    -- NOTE: Like the PW5, input device path is variable, see findInputDevices
}

local KindleScribe = Kindle:extend{
    model = "KindleScribe",
    isMTK = yes,
    isTouchDevice = yes,
    hasFrontlight = yes,
    hasNaturalLight = yes,
    -- NOTE: We *can* technically control both LEDs independently,
    --       but the mix is device-specific, we don't have access to the LUT for the mix powerd is using,
    --       and the widget is designed for the Kobo Aura One anyway, so, hahaha, nope.
    hasNaturalLightMixer = yes,
    hasLightSensor = yes,
    hasGSensor = yes,
    display_dpi = 300,
    touch_dev = "/dev/input/touch",
    canHWDither = yes,
    canDoSwipeAnimation = yes,
}

function Kindle2:init()
    self.screen = require("ffi/framebuffer_einkfb"):new{device = self, debug = logger.dbg}
    self.powerd = require("device/kindle/powerd"):new{
        device = self,
        is_charging_file = "/sys/devices/platform/charger/charging",
    }
    self.input = require("device/input"):new{
        device = self,
        event_map = require("device/kindle/event_map_keyboard"),
    }
    Kindle.init(self)
end

function KindleDXG:init()
    self.screen = require("ffi/framebuffer_einkfb"):new{device = self, debug = logger.dbg}
    self.powerd = require("device/kindle/powerd"):new{
        device = self,
        is_charging_file = "/sys/devices/platform/charger/charging",
    }
    self.input = require("device/input"):new{
        device = self,
        event_map = require("device/kindle/event_map_keyboard"),
    }
    self.keyboard_layout = require("device/kindle/keyboard_layout")
    Kindle.init(self)
end

function Kindle3:init()
    self.screen = require("ffi/framebuffer_einkfb"):new{device = self, debug = logger.dbg}
    self.powerd = require("device/kindle/powerd"):new{
        device = self,
        batt_capacity_file = "/sys/devices/system/luigi_battery/luigi_battery0/battery_capacity",
        is_charging_file = "/sys/devices/platform/fsl-usb2-udc/charging",
    }
    self.input = require("device/input"):new{
        device = self,
        event_map = require("device/kindle/event_map_kindle4"),
    }
    self.keyboard_layout = require("device/kindle/keyboard_layout")
    Kindle.init(self)
end

function Kindle4:init()
    self.screen = require("ffi/framebuffer_einkfb"):new{device = self, debug = logger.dbg}
    self.powerd = require("device/kindle/powerd"):new{
        device = self,
        batt_capacity_file = "/sys/devices/system/yoshi_battery/yoshi_battery0/battery_capacity",
        is_charging_file = "/sys/devices/platform/fsl-usb2-udc/charging",
    }
    self.input = require("device/input"):new{
        device = self,
        event_map = require("device/kindle/event_map_kindle4"),
    }
    Kindle.init(self)
end

function KindleTouch:init()
    self.screen = require("ffi/framebuffer_mxcfb"):new{device = self, debug = logger.dbg}
    self.powerd = require("device/kindle/powerd"):new{
        device = self,
        batt_capacity_file = "/sys/devices/system/yoshi_battery/yoshi_battery0/battery_capacity",
        is_charging_file = "/sys/devices/platform/fsl-usb2-udc/charging",
    }
    self.input = require("device/input"):new{
        device = self,
        -- Kindle Touch has a single button
        event_map = { [102] = "Home" },
    }

    -- Kindle Touch needs event modification for proper coordinates
    self.input:registerEventAdjustHook(self.input.adjustTouchScale, {x=600/4095, y=800/4095})

    Kindle.init(self)
end

function KindlePaperWhite:init()
    self.screen = require("ffi/framebuffer_mxcfb"):new{device = self, debug = logger.dbg}
    self.powerd = require("device/kindle/powerd"):new{
        device = self,
        fl_intensity_file = "/sys/devices/system/fl_tps6116x/fl_tps6116x0/fl_intensity",
        batt_capacity_file = "/sys/devices/system/yoshi_battery/yoshi_battery0/battery_capacity",
        is_charging_file = "/sys/devices/platform/aplite_charger.0/charging",
    }

    Kindle.init(self)
end

function KindlePaperWhite2:init()
    self.screen = require("ffi/framebuffer_mxcfb"):new{device = self, debug = logger.dbg}
    self.powerd = require("device/kindle/powerd"):new{
        device = self,
        fl_intensity_file = "/sys/class/backlight/max77696-bl/brightness",
        batt_capacity_file = "/sys/devices/system/wario_battery/wario_battery0/battery_capacity",
        is_charging_file = "/sys/devices/system/wario_charger/wario_charger0/charging",
        batt_status_file = "/sys/class/power_supply/max77696-battery/status",
        hall_file = "/sys/devices/system/wario_hall/wario_hall0/hall_enable",
    }

    Kindle.init(self)
end

function KindleBasic:init()
    self.screen = require("ffi/framebuffer_mxcfb"):new{device = self, debug = logger.dbg}
    self.powerd = require("device/kindle/powerd"):new{
        device = self,
        batt_capacity_file = "/sys/devices/system/wario_battery/wario_battery0/battery_capacity",
        is_charging_file = "/sys/devices/system/wario_charger/wario_charger0/charging",
        hall_file = "/sys/devices/system/wario_hall/wario_hall0/hall_enable",
    }

    Kindle.init(self)
end

function KindleVoyage:init()
    self.screen = require("ffi/framebuffer_mxcfb"):new{device = self, debug = logger.dbg}
    self.powerd = require("device/kindle/powerd"):new{
        device = self,
        fl_intensity_file = "/sys/class/backlight/max77696-bl/brightness",
        batt_capacity_file = "/sys/devices/system/wario_battery/wario_battery0/battery_capacity",
        is_charging_file = "/sys/devices/system/wario_charger/wario_charger0/charging",
        hall_file = "/sys/devices/system/wario_hall/wario_hall0/hall_enable",
    }
    self.input = require("device/input"):new{
        device = self,
        event_map = {
            [104] = "LPgBack",
            [109] = "LPgFwd",
        },
    }
    -- touch gestures fall into these cold spots defined by (x, y, r)
    -- will be rewritten to 'none' ges thus being ignored
    -- x, y is the absolute position disregard of screen mode, r is spot radius
    self.cold_spots = {
        {
            x = 1080 + 50, y = 485, r = 80
        },
        {
            x = 1080 + 70, y = 910, r = 120
        },
        {
            x = -50, y = 485, r = 80
        },
        {
            x = -70, y = 910, r = 120
        },
    }

    self.input:registerGestureAdjustHook(function(_, ges)
        if ges then
            local pos = ges.pos
            for _, spot in ipairs(self.cold_spots) do
                if (spot.x - pos.x) * (spot.x - pos.x) +
                   (spot.y - pos.y) * (spot.y - pos.y) < spot.r * spot.r then
                   ges.ges = "none"
                end
            end
        end
    end)

    Kindle.init(self)

    -- Re-enable WhisperTouch keys when started without framework
    if self.framework_lipc_handle then
        self.framework_lipc_handle:set_int_property("com.lab126.deviced", "fsrkeypadEnable", 1)
        self.framework_lipc_handle:set_int_property("com.lab126.deviced", "fsrkeypadPrevEnable", 1)
        self.framework_lipc_handle:set_int_property("com.lab126.deviced", "fsrkeypadNextEnable", 1)
    end
end

function KindlePaperWhite3:init()
    self.screen = require("ffi/framebuffer_mxcfb"):new{device = self, debug = logger.dbg}
    self.powerd = require("device/kindle/powerd"):new{
        device = self,
        fl_intensity_file = "/sys/class/backlight/max77696-bl/brightness",
        batt_capacity_file = "/sys/devices/system/wario_battery/wario_battery0/battery_capacity",
        is_charging_file = "/sys/devices/system/wario_charger/wario_charger0/charging",
        hall_file = "/sys/devices/system/wario_hall/wario_hall0/hall_enable",
    }

    Kindle.init(self)
end

-- HAL for gyro orientation switches (EV_ABS:ABS_PRESSURE (?!) w/ custom values to EV_MSC:MSC_GYRO w/ our own custom values)
local function OasisGyroTranslation(this, ev)
    local DEVICE_ORIENTATION_PORTRAIT_LEFT          = 15
    local DEVICE_ORIENTATION_PORTRAIT_RIGHT         = 17
    local DEVICE_ORIENTATION_PORTRAIT               = 19
    local DEVICE_ORIENTATION_PORTRAIT_ROTATED_LEFT  = 16
    local DEVICE_ORIENTATION_PORTRAIT_ROTATED_RIGHT = 18
    local DEVICE_ORIENTATION_PORTRAIT_ROTATED       = 20
    local DEVICE_ORIENTATION_LANDSCAPE              = 21
    local DEVICE_ORIENTATION_LANDSCAPE_ROTATED      = 22

    if ev.type == C.EV_ABS and ev.code == C.ABS_PRESSURE then
        if ev.value == DEVICE_ORIENTATION_PORTRAIT
            or ev.value == DEVICE_ORIENTATION_PORTRAIT_LEFT
            or ev.value == DEVICE_ORIENTATION_PORTRAIT_RIGHT then
            -- i.e., UR
            ev.type = C.EV_MSC
            ev.code = C.MSC_GYRO
            ev.value = C.DEVICE_ROTATED_UPRIGHT
        elseif ev.value == DEVICE_ORIENTATION_LANDSCAPE then
            -- i.e., CW
            ev.type = C.EV_MSC
            ev.code = C.MSC_GYRO
            ev.value = C.DEVICE_ROTATED_CLOCKWISE
        elseif ev.value == DEVICE_ORIENTATION_PORTRAIT_ROTATED
            or ev.value == DEVICE_ORIENTATION_PORTRAIT_ROTATED_LEFT
            or ev.value == DEVICE_ORIENTATION_PORTRAIT_ROTATED_RIGHT then
            -- i.e., UD
            ev.type = C.EV_MSC
            ev.code = C.MSC_GYRO
            ev.value = C.DEVICE_ROTATED_UPSIDE_DOWN
        elseif ev.value == DEVICE_ORIENTATION_LANDSCAPE_ROTATED then
            -- i.e., CCW
            ev.type = C.EV_MSC
            ev.code = C.MSC_GYRO
            ev.value = C.DEVICE_ROTATED_COUNTER_CLOCKWISE
        end
    end
end

function KindleOasis:init()
    -- temporarily wake up awesome
    if os.getenv("AWESOME_STOPPED") == "yes" then
        os.execute("killall -CONT awesome")
    end

    self.screen = require("ffi/framebuffer_mxcfb"):new{device = self, debug = logger.dbg}
    self.powerd = require("device/kindle/powerd"):new{
        device = self,
        fl_intensity_file = "/sys/class/backlight/max77696-bl/brightness",
        -- NOTE: Points to the embedded battery. The one in the cover is codenamed "soda".
        batt_capacity_file = "/sys/devices/system/wario_battery/wario_battery0/battery_capacity",
        is_charging_file = "/sys/devices/system/wario_charger/wario_charger0/charging",
        hall_file = "/sys/devices/system/wario_hall/wario_hall0/hall_enable",
    }

    self.input = require("device/input"):new{
        device = self,

        event_map = {
            [104] = "RPgFwd",
            [109] = "RPgBack",
        }
    }

    Kindle.init(self)

    --- @note See comments in KindleOasis2:init() for details.
    local haslipc, lipc = pcall(require, "liblipclua")
    if haslipc then
        local lipc_handle = lipc.init("com.github.koreader.screen")
        if lipc_handle then
            local orientation_code = lipc_handle:get_string_property(
                "com.lab126.winmgr", "accelerometer")
            logger.dbg("orientation_code =", orientation_code)
            local rotation_mode = 0
            if orientation_code then
                if orientation_code == "U" then
                    rotation_mode = self.screen.DEVICE_ROTATED_UPRIGHT
                elseif orientation_code == "R" then
                    rotation_mode = self.screen.DEVICE_ROTATED_CLOCKWISE
                elseif orientation_code == "D" then
                    rotation_mode = self.screen.DEVICE_ROTATED_UPSIDE_DOWN
                elseif orientation_code == "L" then
                    rotation_mode = self.screen.DEVICE_ROTATED_COUNTER_CLOCKWISE
                end
            end
            if rotation_mode > 0 then
                self.screen.native_rotation_mode = rotation_mode
            end
            self.screen:setRotationMode(rotation_mode)
            lipc_handle:close()
        end
    end
    -- put awesome back to sleep
    if os.getenv("AWESOME_STOPPED") == "yes" then
        os.execute("killall -STOP awesome")
    end

    self.input:registerEventAdjustHook(OasisGyroTranslation)
    self.input.handleMiscEv = function(this, ev)
        if ev.code == C.MSC_GYRO then
            return this:handleGyroEv(ev)
        end
    end
end

-- HAL for gyro orientation switches (EV_ABS:ABS_PRESSURE (?!) w/ custom values to EV_MSC:MSC_GYRO w/ our own custom values)
local function KindleGyroTransform(this, ev)
    -- See source code:
    -- c.f., drivers/input/misc/accel/bma2x2.c for KOA2/KOA3
    -- c.f., drivers/input/misc/kx132/kx132.h for KS
    local UPWARD_PORTRAIT_UP_INTERRUPT_HAPPENED     = 15
    local UPWARD_PORTRAIT_DOWN_INTERRUPT_HAPPENED   = 16
    local UPWARD_LANDSCAPE_LEFT_INTERRUPT_HAPPENED  = 17
    local UPWARD_LANDSCAPE_RIGHT_INTERRUPT_HAPPENED = 18

    if ev.type == C.EV_ABS and ev.code == C.ABS_PRESSURE then
        if ev.value == UPWARD_PORTRAIT_UP_INTERRUPT_HAPPENED then
            -- i.e., UR
            ev.type = C.EV_MSC
            ev.code = C.MSC_GYRO
            ev.value = C.DEVICE_ROTATED_UPRIGHT
        elseif ev.value == UPWARD_LANDSCAPE_LEFT_INTERRUPT_HAPPENED then
            -- i.e., CW
            ev.type = C.EV_MSC
            ev.code = C.MSC_GYRO
            ev.value = C.DEVICE_ROTATED_CLOCKWISE
        elseif ev.value == UPWARD_PORTRAIT_DOWN_INTERRUPT_HAPPENED then
            -- i.e., UD
            ev.type = C.EV_MSC
            ev.code = C.MSC_GYRO
            ev.value = C.DEVICE_ROTATED_UPSIDE_DOWN
        elseif ev.value == UPWARD_LANDSCAPE_RIGHT_INTERRUPT_HAPPENED then
            -- i.e., CCW
            ev.type = C.EV_MSC
            ev.code = C.MSC_GYRO
            ev.value = C.DEVICE_ROTATED_COUNTER_CLOCKWISE
        end
    end
end

function KindleOasis2:init()
    -- temporarily wake up awesome
    if os.getenv("AWESOME_STOPPED") == "yes" then
        os.execute("killall -CONT awesome")
    end

    self.screen = require("ffi/framebuffer_mxcfb"):new{device = self, debug = logger.dbg}
    self.powerd = require("device/kindle/powerd"):new{
        device = self,
        fl_intensity_file = "/sys/class/backlight/max77796-bl/brightness",
        batt_capacity_file = "/sys/class/power_supply/max77796-battery/capacity",
        is_charging_file = "/sys/class/power_supply/max77796-charger/charging",
        batt_status_file = "/sys/class/power_supply/max77796-charger/status",
    }

    self.input = require("device/input"):new{
        device = self,

        -- Top, Bottom (yes, it's the reverse than on non-Oasis devices)
        event_map = {
            [104] = "RPgFwd",
            [109] = "RPgBack",
        }
    }

    Kindle.init(self)

    --- @note When starting KOReader with the device upside down ("D"), touch input is registered wrong
    --        (i.e., probably upside down).
    --        If it's started upright ("U"), everything's okay, and turning it upside down after that works just fine.
    --        See #2206 & #2209 for the original KOA implementation, which obviously doesn't quite cut it here...
    --        See also <https://www.mobileread.com/forums/showthread.php?t=298302&page=5>
    --        See also #11159 for details about the solution (Kindle Scribe as an example)
    --        In regular mode, awesome is woken up for a brief moment for lipc calls.
    --        In no-framework mode, this works as is.
    -- NOTE: It'd take some effort to actually start KOReader while in a LANDSCAPE orientation,
    --       since they're only exposed inside the stock reader, and not the Home/KUAL Booklets.
    local haslipc, lipc = pcall(require, "liblipclua")
    if haslipc then
        local lipc_handle = lipc.init("com.github.koreader.screen")
        if lipc_handle then
            local orientation_code = lipc_handle:get_string_property(
                "com.lab126.winmgr", "accelerometer")
            logger.dbg("orientation_code =", orientation_code)
            local rotation_mode = 0
            if orientation_code then
                if orientation_code == "U" then
                    rotation_mode = self.screen.DEVICE_ROTATED_UPRIGHT
                elseif orientation_code == "R" then
                    rotation_mode = self.screen.DEVICE_ROTATED_CLOCKWISE
                elseif orientation_code == "D" then
                    rotation_mode = self.screen.DEVICE_ROTATED_UPSIDE_DOWN
                elseif orientation_code == "L" then
                    rotation_mode = self.screen.DEVICE_ROTATED_COUNTER_CLOCKWISE
                end
            end
            if rotation_mode > 0 then
                self.screen.native_rotation_mode = rotation_mode
            end
            self.screen:setRotationMode(rotation_mode)
            lipc_handle:close()
        end
    end
    -- put awesome back to sleep
    if os.getenv("AWESOME_STOPPED") == "yes" then
        os.execute("killall -STOP awesome")
    end

    self.input:registerEventAdjustHook(KindleGyroTransform)
    self.input.handleMiscEv = function(this, ev)
        if ev.code == C.MSC_GYRO then
            return this:handleGyroEv(ev)
        end
    end
end

function KindleOasis3:init()
    -- temporarily wake up awesome
    if os.getenv("AWESOME_STOPPED") == "yes" then
        os.execute("killall -CONT awesome")
    end

    self.screen = require("ffi/framebuffer_mxcfb"):new{device = self, debug = logger.dbg}
    self.powerd = require("device/kindle/powerd"):new{
        device = self,
        fl_intensity_file = "/sys/class/backlight/lm3697-bl1/brightness",
        warmth_intensity_file = "/sys/class/backlight/lm3697-bl0/brightness",
        batt_capacity_file = "/sys/class/power_supply/max77796-battery/capacity",
        is_charging_file = "/sys/class/power_supply/max77796-charger/charging",
        batt_status_file = "/sys/class/power_supply/max77796-charger/status",
    }

    self.input = require("device/input"):new{
        device = self,

        -- Top, Bottom (yes, it's the reverse than on non-Oasis devices)
        event_map = {
            [104] = "RPgFwd",
            [109] = "RPgBack",
        }
    }

    Kindle.init(self)

    --- @note The same quirks as on the Oasis 2 apply ;).
    local haslipc, lipc = pcall(require, "liblipclua")
    if haslipc then
        local lipc_handle = lipc.init("com.github.koreader.screen")
        if lipc_handle then
            local orientation_code = lipc_handle:get_string_property(
                "com.lab126.winmgr", "accelerometer")
            logger.dbg("orientation_code =", orientation_code)
            local rotation_mode = 0
            if orientation_code then
                if orientation_code == "U" then
                    rotation_mode = self.screen.DEVICE_ROTATED_UPRIGHT
                elseif orientation_code == "R" then
                    rotation_mode = self.screen.DEVICE_ROTATED_CLOCKWISE
                elseif orientation_code == "D" then
                    rotation_mode = self.screen.DEVICE_ROTATED_UPSIDE_DOWN
                elseif orientation_code == "L" then
                    rotation_mode = self.screen.DEVICE_ROTATED_COUNTER_CLOCKWISE
                end
            end
            if rotation_mode > 0 then
                self.screen.native_rotation_mode = rotation_mode
            end
            self.screen:setRotationMode(rotation_mode)
            lipc_handle:close()
        end
    end
    -- put awesome back to sleep
    if os.getenv("AWESOME_STOPPED") == "yes" then
        os.execute("killall -STOP awesome")
    end

    self.input:registerEventAdjustHook(KindleGyroTransform)
    self.input.handleMiscEv = function(this, ev)
        if ev.code == C.MSC_GYRO then
            return this:handleGyroEv(ev)
        end
    end
end

function KindleBasic2:init()
    self.screen = require("ffi/framebuffer_mxcfb"):new{device = self, debug = logger.dbg}
    self.powerd = require("device/kindle/powerd"):new{
        device = self,
        batt_capacity_file = "/sys/class/power_supply/bd7181x_bat/capacity",
        is_charging_file = "/sys/class/power_supply/bd7181x_bat/charging",
        batt_status_file = "/sys/class/power_supply/bd7181x_bat/status",
        hall_file = "/sys/devices/system/heisenberg_hall/heisenberg_hall0/hall_enable",
    }

    Kindle.init(self)
end

function KindlePaperWhite4:init()
    self.screen = require("ffi/framebuffer_mxcfb"):new{device = self, debug = logger.dbg}
    self.powerd = require("device/kindle/powerd"):new{
        device = self,
        fl_intensity_file = "/sys/class/backlight/bl/brightness",
        batt_capacity_file = "/sys/class/power_supply/bd71827_bat/capacity",
        is_charging_file = "/sys/class/power_supply/bd71827_bat/charging",
        batt_status_file = "/sys/class/power_supply/bd71827_bat/status",
        hall_file = "/sys/bus/platform/drivers/hall_sensor/rex_hall/hall_enable",
    }

    Kindle.init(self)
end

function KindleBasic3:init()
    self.screen = require("ffi/framebuffer_mxcfb"):new{device = self, debug = logger.dbg}
    self.powerd = require("device/kindle/powerd"):new{
        device = self,
        fl_intensity_file = "/sys/class/backlight/bl/brightness",
        batt_capacity_file = "/sys/class/power_supply/bd71827_bat/capacity",
        is_charging_file = "/sys/class/power_supply/bd71827_bat/charging",
        batt_status_file = "/sys/class/power_supply/bd71827_bat/status",
        hall_file = "/sys/bus/platform/drivers/hall_sensor/rex_hall/hall_enable",
    }

    Kindle.init(self)

    -- This device doesn't emit ABS_MT_TRACKING_ID:-1 events on contact lift,
    -- so we have to rely on contact lift detection via BTN_TOUCH:0,
    -- c.f., https://github.com/koreader/koreader/issues/5070
    self.input.snow_protocol = true
end

function KindlePaperWhite5:init()
    self.screen = require("ffi/framebuffer_mxcfb"):new{device = self, debug = logger.dbg}
    self.powerd = require("device/kindle/powerd"):new{
        device = self,
        fl_intensity_file = "/sys/class/backlight/fp9966-bl1/brightness",
        warmth_intensity_file = "/sys/class/backlight/fp9966-bl0/brightness",
        batt_capacity_file = "/sys/class/power_supply/bd71827_bat/capacity",
        is_charging_file = "/sys/class/power_supply/bd71827_bat/charging",
        batt_status_file = "/sys/class/power_supply/bd71827_bat/status",
        hall_file = "/sys/devices/platform/eink_hall/hall_enable",
    }

    -- Enable the so-called "fast" mode, so as to prevent the driver from silently promoting refreshes to REAGL.
    self.screen:_MTK_ToggleFastMode(true)

    Kindle.init(self)
end

function KindleBasic4:init()
    self.screen = require("ffi/framebuffer_mxcfb"):new{device = self, debug = logger.dbg}
    self.powerd = require("device/kindle/powerd"):new{
        device = self,
        fl_intensity_file = "/sys/class/backlight/fp9966-bl1/brightness",
        warmth_intensity_file = "/sys/class/backlight/fp9966-bl0/brightness",
        batt_capacity_file = "/sys/class/power_supply/bd71827_bat/capacity",
        is_charging_file = "/sys/class/power_supply/bd71827_bat/charging",
        batt_status_file = "/sys/class/power_supply/bd71827_bat/status",
    }

    -- Enable the so-called "fast" mode, so as to prevent the driver from silently promoting refreshes to REAGL.
    self.screen:_MTK_ToggleFastMode(true)

    Kindle.init(self)
end

function KindleScribe:init()
    -- temporarily wake up awesome
    if os.getenv("AWESOME_STOPPED") == "yes" then
        os.execute("killall -CONT awesome")
    end

    self.screen = require("ffi/framebuffer_mxcfb"):new{device = self, debug = logger.dbg}
    self.powerd = require("device/kindle/powerd"):new{
        device = self,
        fl_intensity_file = "/sys/class/backlight/fp9966-bl1/brightness",
        warmth_intensity_file = "/sys/class/backlight/fp9966-bl0/brightness",
        batt_capacity_file = "/sys/class/power_supply/bd71827_bat/capacity",
        is_charging_file = "/sys/class/power_supply/bd71827_bat/charging",
        batt_status_file = "/sys/class/power_supply/bd71827_bat/status",
        hall_file = "/sys/devices/platform/eink_hall/hall_enable",
    }

    -- Enable the so-called "fast" mode, so as to prevent the driver from silently promoting refreshes to REAGL.
    self.screen:_MTK_ToggleFastMode(true)

    Kindle.init(self)

    --- @note The same quirks as on the Oasis 2 and 3 apply ;).
    local haslipc, lipc = pcall(require, "liblipclua")
    if haslipc then
        local lipc_handle = lipc.init("com.github.koreader.screen")
        if lipc_handle then
            local orientation_code = lipc_handle:get_string_property(
                "com.lab126.winmgr", "accelerometer")
            logger.dbg("orientation_code =", orientation_code)
            local rotation_mode = 0
            if orientation_code then
                if orientation_code == "U" or "L" then
                    rotation_mode = self.screen.DEVICE_ROTATED_UPRIGHT
                elseif orientation_code == "D" or "R" then
                    rotation_mode = self.screen.DEVICE_ROTATED_UPSIDE_DOWN
                end
            end
            if rotation_mode > 0 then
                self.screen.native_rotation_mode = rotation_mode
            end
            self.screen:setRotationMode(rotation_mode)
            lipc_handle:close()
        end
    end
    -- put awesome back to sleep
    if os.getenv("AWESOME_STOPPED") == "yes" then
        os.execute("killall -STOP awesome")
    end

    -- Setup accelerometer rotation input
    self.input:registerEventAdjustHook(KindleGyroTransform)
    self.input.handleMiscEv = function(this, ev)
        if ev.code == C.MSC_GYRO then
            return this:handleGyroEv(ev)
        end
    end

    -- Setup pen input
    self.input.wacom_protocol = true
end

function KindleTouch:exit()
    if self:isMTK() then
        -- Disable the so-called "fast" mode
        self.screen:_MTK_ToggleFastMode(false)
    end

    if self.framework_lipc_handle then
        -- Fixes missing *stock Amazon UI* screensavers on exiting out of "no framework" started KOReader
        -- module was unloaded in frameworkStopped() function but wasn't (re)loaded on KOReader exit
        self.framework_lipc_handle:set_string_property("com.lab126.blanket", "load", "screensaver")
        self.framework_lipc_handle:close()
    end

    self.powerd:__gc()

    Generic.exit(self)

    if self.isSpecialOffers then
        -- Wakey wakey...
        if os.getenv("AWESOME_STOPPED") == "yes" then
            os.execute("killall -CONT awesome")
        end
        -- fake a touch event
        if self.touch_dev then
            local width, height = self.screen:getScreenWidth(), self.screen:getScreenHeight()
            require("ffi/input").fakeTapInput(self.touch_dev,
                math.min(width, height)/2,
                math.max(width, height)-30
            )
        end
    end
end
KindlePaperWhite.exit = KindleTouch.exit
KindlePaperWhite2.exit = KindleTouch.exit
KindleBasic.exit = KindleTouch.exit
KindleVoyage.exit = KindleTouch.exit
KindlePaperWhite3.exit = KindleTouch.exit
KindleOasis.exit = KindleTouch.exit
KindleOasis2.exit = KindleTouch.exit
KindleBasic2.exit = KindleTouch.exit
KindlePaperWhite4.exit = KindleTouch.exit
KindleBasic3.exit = KindleTouch.exit
KindleOasis3.exit = KindleTouch.exit
KindlePaperWhite5.exit = KindleTouch.exit
KindleBasic4.exit = KindleTouch.exit
KindleScribe.exit = KindleTouch.exit

function Kindle3:exit()
    -- send double menu key press events to trigger screen refresh
    os.execute("echo 'send 139' > /proc/keypad;echo 'send 139' > /proc/keypad")

    Generic.exit(self)
end

KindleDXG.exit = Kindle3.exit


----------------- device recognition: -------------------

local function Set(list)
    local set = {}
    for _, l in ipairs(list) do set[l] = true end
    return set
end


local kindle_sn_fd = io.open("/proc/usid", "r")
if not kindle_sn_fd then return end
local kindle_sn = kindle_sn_fd:read("*line")
kindle_sn_fd:close()
-- NOTE: Attempt to sanely differentiate v1 from v2,
--       c.f., https://github.com/NiLuJe/FBInk/commit/8a1161734b3f5b4461247af461d26987f6f1632e
local kindle_sn_lead = string.sub(kindle_sn, 1, 1)

-- NOTE: Update me when new devices come out :)
--       c.f., https://wiki.mobileread.com/wiki/Kindle_Serial_Numbers for identified variants
--       c.f., https://github.com/NiLuJe/KindleTool/blob/master/KindleTool/kindle_tool.h#L174 for all variants
local k2_set = Set { "02", "03" }
local dx_set = Set { "04", "05" }
local dxg_set = Set { "09" }
local k3_set = Set { "08", "06", "0A" }
local k4_set = Set { "0E", "23" }
local touch_set = Set { "0F", "11", "10", "12" }
local pw_set = Set { "24", "1B", "1D", "1F", "1C", "20" }
local pw2_set = Set { "D4", "5A", "D5", "D6", "D7", "D8", "F2", "17",
                  "60", "F4", "F9", "62", "61", "5F" }
local kt2_set = Set { "C6", "DD" }
local kv_set = Set { "13", "54", "2A", "4F", "52", "53" }
local pw3_set = Set { "0G1", "0G2", "0G4", "0G5", "0G6", "0G7",
                  "0KB", "0KC", "0KD", "0KE", "0KF", "0KG", "0LK", "0LL" }
local koa_set = Set { "0GC", "0GD", "0GR", "0GS", "0GT", "0GU" }
local koa2_set = Set { "0LM", "0LN", "0LP", "0LQ", "0P1", "0P2", "0P6",
                  "0P7", "0P8", "0S1", "0S2", "0S3", "0S4", "0S7", "0SA" }
local kt3_set = Set { "0DU", "0K9", "0KA" }
local pw4_set = Set { "0PP", "0T1", "0T2", "0T3", "0T4", "0T5", "0T6",
                  "0T7", "0TJ", "0TK", "0TL", "0TM", "0TN", "102", "103",
                  "16Q", "16R", "16S", "16T", "16U", "16V" }
local kt4_set = Set { "10L", "0WF", "0WG", "0WH", "0WJ", "0VB" }
local koa3_set = Set { "11L", "0WQ", "0WP", "0WN", "0WM", "0WL" }
local pw5_set = Set { "1LG", "1Q0", "1PX", "1VD", "219", "21A", "2BH", "2BJ", "2DK" }
local kt5_set = Set { "22D", "25T", "23A", "2AQ", "2AP", "1XH", "22C" }
local ks_set = Set { "27J", "2BL", "263", "227", "2BM", "23L", "23M", "270" }

if kindle_sn_lead == "B" or kindle_sn_lead == "9" then
    local kindle_devcode = string.sub(kindle_sn, 3, 4)

    if k2_set[kindle_devcode] then
        return Kindle2
    elseif dx_set[kindle_devcode] then
        return Kindle2
    elseif dxg_set[kindle_devcode] then
        return KindleDXG
    elseif k3_set[kindle_devcode] then
        return Kindle3
    elseif k4_set[kindle_devcode] then
        return Kindle4
    elseif touch_set[kindle_devcode] then
        return KindleTouch
    elseif pw_set[kindle_devcode] then
        return KindlePaperWhite
    elseif pw2_set[kindle_devcode] then
        return KindlePaperWhite2
    elseif kt2_set[kindle_devcode] then
        return KindleBasic
    elseif kv_set[kindle_devcode] then
        return KindleVoyage
    end
else
    local kindle_devcode_v2 = string.sub(kindle_sn, 4, 6)

    if pw3_set[kindle_devcode_v2] then
        return KindlePaperWhite3
    elseif koa_set[kindle_devcode_v2] then
        return KindleOasis
    elseif koa2_set[kindle_devcode_v2] then
        return KindleOasis2
    elseif kt3_set[kindle_devcode_v2] then
        return KindleBasic2
    elseif pw4_set[kindle_devcode_v2] then
        return KindlePaperWhite4
    elseif kt4_set[kindle_devcode_v2] then
        return KindleBasic3
    elseif koa3_set[kindle_devcode_v2] then
        return KindleOasis3
    elseif pw5_set[kindle_devcode_v2] then
        return KindlePaperWhite5
    elseif kt5_set[kindle_devcode_v2] then
        return KindleBasic4
    elseif ks_set[kindle_devcode_v2] then
        return KindleScribe
    end
end

local kindle_sn_prefix = string.sub(kindle_sn, 1, 6)
error("unknown Kindle model: " .. kindle_sn_prefix)<|MERGE_RESOLUTION|>--- conflicted
+++ resolved
@@ -15,7 +15,6 @@
 local function yes() return true end
 local function no() return false end  -- luacheck: ignore
 
-<<<<<<< HEAD
 -- Try to detect WARIO+ Kindle boards (i.MX6 & i.MX7)
 local function isWarioOrMore()
     local cpu_hw = nil
@@ -45,7 +44,8 @@
 local function isHardFP()
     local util = require("util")
     return util.pathExists("/lib/ld-linux-armhf.so.3")
-=======
+end
+
 local function kindleGetSavedNetworks()
     local haslipc, lipc = pcall(require, "libopenlipclua") -- use our lua lipc library with access to hasharray properties
     local lipc_handle
@@ -215,7 +215,6 @@
         logger.warn("kindleScanThenGetResults: Timed-out scanning for Wi-Fi networks")
         return nil, _("Scanning for Wi-Fi networks timed out")
     end
->>>>>>> 4c4cfa2d
 end
 
 local function kindleEnableWifi(toggle)
