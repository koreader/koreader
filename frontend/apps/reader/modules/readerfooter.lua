local BD = require("ui/bidi")
local Blitbuffer = require("ffi/blitbuffer")
local BottomContainer = require("ui/widget/container/bottomcontainer")
local CenterContainer = require("ui/widget/container/centercontainer")
local Device = require("device")
local Event = require("ui/event")
local Font = require("ui/font")
local FrameContainer = require("ui/widget/container/framecontainer")
local Geom = require("ui/geometry")
local HorizontalGroup = require("ui/widget/horizontalgroup")
local HorizontalSpan = require("ui/widget/horizontalspan")
local LeftContainer = require("ui/widget/container/leftcontainer")
local LineWidget = require("ui/widget/linewidget")
local MultiInputDialog = require("ui/widget/multiinputdialog")
local Presets = require("ui/presets")
local ProgressWidget = require("ui/widget/progresswidget")
local RightContainer = require("ui/widget/container/rightcontainer")
local Size = require("ui/size")
local SpinWidget = require("ui/widget/spinwidget")
local TextWidget = require("ui/widget/textwidget")
local UIManager = require("ui/uimanager")
local VerticalGroup = require("ui/widget/verticalgroup")
local VerticalSpan = require("ui/widget/verticalspan")
local WidgetContainer = require("ui/widget/container/widgetcontainer")
local datetime = require("datetime")
local logger = require("logger")
local util = require("util")
local T = require("ffi/util").template
local _ = require("gettext")
local C_ = _.pgettext
local Screen = Device.screen

local MODE = {
    off = 0,
    page_progress = 1,
    pages_left_book = 2,
    time = 3,
    pages_left = 4,
    battery = 5,
    percentage = 6,
    book_time_to_read = 7,
    chapter_time_to_read = 8,
    frontlight = 9,
    mem_usage = 10,
    wifi_status = 11,
    book_title = 12,
    book_chapter = 13,
    bookmark_count = 14,
    chapter_progress = 15,
    frontlight_warmth = 16,
    custom_text = 17,
    book_author = 18,
    page_turning_inverted = 19, -- includes both page-turn-button and swipe-and-tap inversion
    dynamic_filler = 20,
}

local symbol_prefix = {
    letters = {
        time = nil,
        pages_left_book = "->",
        pages_left = "=>",
        -- @translators This is the footer letter prefix for battery % remaining.
        battery = C_("FooterLetterPrefix", "B:"),
        -- @translators This is the footer letter prefix for the number of bookmarks (bookmark count).
        bookmark_count = C_("FooterLetterPrefix", "BM:"),
        -- @translators This is the footer letter prefix for percentage read.
        percentage = C_("FooterLetterPrefix", "R:"),
        -- @translators This is the footer letter prefix for book time to read.
        book_time_to_read = C_("FooterLetterPrefix", "TB:"),
        -- @translators This is the footer letter prefix for chapter time to read.
        chapter_time_to_read = C_("FooterLetterPrefix", "TC:"),
        -- @translators This is the footer letter prefix for frontlight level.
        frontlight = C_("FooterLetterPrefix", "L:"),
        -- @translators This is the footer letter prefix for light warmth of the frontlight (redshift).
        frontlight_warmth = C_("FooterLetterPrefix", "LW:"),
        -- @translators This is the footer letter prefix for memory usage.
        mem_usage = C_("FooterLetterPrefix", "M:"),
        -- @translators This is the footer letter prefix for Wi-Fi status.
        wifi_status = C_("FooterLetterPrefix", "W:"),
        -- @translators This is the footer letter prefix for page turning status.
        page_turning_inverted = C_("FooterLetterPrefix", "Pg:"),
    },
    icons = {
        time = "⌚",
        pages_left_book = BD.mirroredUILayout() and "↢" or "↣",
        pages_left = BD.mirroredUILayout() and "⇐" or "⇒",
        battery = "",
        bookmark_count = "\u{F097}", -- "empty bookmark" from nerdfont
        percentage = BD.mirroredUILayout() and "⤟" or "⤠",
        book_time_to_read = "⏳",
        chapter_time_to_read = BD.mirroredUILayout() and "⥖" or "⤻",
        frontlight = "☼",
        frontlight_warmth = "💡",
        mem_usage = "",
        wifi_status = "",
        wifi_status_off = "",
        page_turning_inverted = "⇄",
        page_turning_regular = "⇉",
    },
    compact_items = {
        time = nil,
        pages_left_book = BD.mirroredUILayout() and "‹" or "›",
        pages_left = BD.mirroredUILayout() and "‹" or "›",
        battery = "",
        bookmark_count = "\u{F097}",
        percentage = nil,
        book_time_to_read = nil,
        chapter_time_to_read = BD.mirroredUILayout() and "«" or "»",
        frontlight = "✺",
        frontlight_warmth = "⊛",
        -- @translators This is the footer compact item prefix for memory usage.
        mem_usage = C_("FooterCompactItemsPrefix", "M"),
        wifi_status = "",
        wifi_status_off = "",
        page_turning_inverted = "⇄",
        page_turning_regular = "⇉",
    }
}
if BD.mirroredUILayout() then
    -- We need to RTL-wrap these letters and symbols for proper layout
    for k, v in pairs(symbol_prefix.letters) do
        local colon = v:find(":")
        local wrapped
        if colon then
            local pre = v:sub(1, colon-1)
            local post = v:sub(colon)
            wrapped = BD.wrap(pre) .. BD.wrap(post)
        else
            wrapped = BD.wrap(v)
        end
        symbol_prefix.letters[k] = wrapped
    end
    for k, v in pairs(symbol_prefix.icons) do
        symbol_prefix.icons[k] = BD.wrap(v)
    end
end

-- functions that generates footer text for each mode
local footerTextGeneratorMap
footerTextGeneratorMap = {
    empty = function() return "" end,
    frontlight = function(footer)
        local symbol_type = footer.settings.item_prefix
        local prefix = symbol_prefix[symbol_type].frontlight
        local powerd = Device:getPowerDevice()
        if powerd:isFrontlightOn() then
            if Device:isCervantes() or Device:isKobo() then
                return (prefix .. " %d%%"):format(powerd:frontlightIntensity())
            else
                return (prefix .. " %d"):format(powerd:frontlightIntensity())
            end
        else
            if footer.settings.all_at_once and footer.settings.hide_empty_generators then
                return ""
            else
                return T(_("%1 Off"), prefix)
            end
        end
    end,
    frontlight_warmth = function(footer)
        local symbol_type = footer.settings.item_prefix
        local prefix = symbol_prefix[symbol_type].frontlight_warmth
        local powerd = Device:getPowerDevice()
        if powerd:isFrontlightOn() then
            local warmth = powerd:frontlightWarmth()
            if warmth then
                return (prefix .. " %d%%"):format(warmth)
            end
        else
            if footer.settings.all_at_once and footer.settings.hide_empty_generators then
                return ""
            else
                return T(_("%1 Off"), prefix)
            end
        end
    end,
    battery = function(footer)
        local symbol_type = footer.settings.item_prefix
        local prefix = symbol_prefix[symbol_type].battery
        local powerd = Device:getPowerDevice()
        local batt_lvl = 0
        local is_charging = false

        if Device:hasBattery() then
            local main_batt_lvl = powerd:getCapacity()

            if Device:hasAuxBattery() and powerd:isAuxBatteryConnected() then
                local aux_batt_lvl = powerd:getAuxCapacity()
                is_charging = powerd:isAuxCharging()
                -- Sum both batteries for the actual text
                batt_lvl = main_batt_lvl + aux_batt_lvl
                -- But average 'em to compute the icon...
                if symbol_type == "icons" or symbol_type == "compact_items" then
                    prefix = powerd:getBatterySymbol(powerd:isAuxCharged(), is_charging, batt_lvl / 2)
                end
            else
                is_charging = powerd:isCharging()
                batt_lvl = main_batt_lvl
                if symbol_type == "icons" or symbol_type == "compact_items" then
                   prefix = powerd:getBatterySymbol(powerd:isCharged(), is_charging, main_batt_lvl)
                end
            end
        end

        if footer.settings.all_at_once and batt_lvl > footer.settings.battery_hide_threshold then
            return ""
        end

        -- If we're using icons, use the fancy variable icon from powerd:getBatterySymbol
        if symbol_type == "icons" or symbol_type == "compact_items" then
            if symbol_type == "compact_items" then
                return BD.wrap(prefix)
            else
                return BD.wrap(prefix) .. batt_lvl .. "%"
            end
        else
            return BD.wrap(prefix) .. " " .. (is_charging and "+" or "") .. batt_lvl .. "%"
        end
    end,
    bookmark_count = function(footer)
        local bookmark_count = footer.ui.annotation:getNumberOfAnnotations()
        if footer.settings.all_at_once and footer.settings.hide_empty_generators and bookmark_count == 0 then
            return ""
        end
        local symbol_type = footer.settings.item_prefix
        local prefix = symbol_prefix[symbol_type].bookmark_count
        return prefix .. " " .. tostring(bookmark_count)
    end,
    time = function(footer)
        local symbol_type = footer.settings.item_prefix
        local prefix = symbol_prefix[symbol_type].time
        local clock = datetime.secondsToHour(os.time(), G_reader_settings:isTrue("twelve_hour_clock"))
        if not prefix then
            return clock
        else
            return prefix .. " " .. clock
        end
    end,
    page_progress = function(footer)
        if footer.ui.pagemap and footer.ui.pagemap:wantsPageLabels() then
            -- (Page labels might not be numbers)
            return ("%s / %s"):format(footer.ui.pagemap:getCurrentPageLabel(true),
                                      footer.ui.pagemap:getLastPageLabel(true))
        elseif footer.ui.document:hasHiddenFlows() then
            -- i.e., if we are hiding non-linear fragments and there's anything to hide,
            local flow = footer.ui.document:getPageFlow(footer.pageno)
            local page = footer.ui.document:getPageNumberInFlow(footer.pageno)
            local pages = footer.ui.document:getTotalPagesInFlow(flow)
            if flow == 0 then
                return ("%d // %d"):format(page, pages)
            else
                return ("[%d / %d]%d"):format(page, pages, flow)
            end
        else
            return ("%d / %d"):format(footer.pageno, footer.pages)
        end
    end,
    pages_left_book = function(footer)
        local symbol_type = footer.settings.item_prefix
        local prefix = symbol_prefix[symbol_type].pages_left_book
        if footer.ui.pagemap and footer.ui.pagemap:wantsPageLabels() then
            -- (Page labels might not be numbers)
            local label, idx, count = footer.ui.pagemap:getCurrentPageLabel(false) -- luacheck: no unused
            local remaining = count - idx
            if footer.settings.pages_left_includes_current_page then
                remaining = remaining + 1
            end
            return ("%s %s / %s"):format(prefix, remaining, footer.ui.pagemap:getLastPageLabel(true))
        elseif footer.ui.document:hasHiddenFlows() then
            -- i.e., if we are hiding non-linear fragments and there's anything to hide,
            local flow = footer.ui.document:getPageFlow(footer.pageno)
            local page = footer.ui.document:getPageNumberInFlow(footer.pageno)
            local pages = footer.ui.document:getTotalPagesInFlow(flow)
            local remaining = pages - page
            if footer.settings.pages_left_includes_current_page then
                remaining = remaining + 1
            end
            if flow == 0 then
                return ("%s %d // %d"):format(prefix, remaining, pages)
            else
                return ("%s [%d / %d]%d"):format(prefix, remaining, pages, flow)
            end
        else
            local remaining = footer.pages - footer.pageno
            if footer.settings.pages_left_includes_current_page then
                remaining = remaining + 1
            end
            return ("%s %d / %d"):format(prefix, remaining, footer.pages)
        end
    end,
    pages_left = function(footer)
        local symbol_type = footer.settings.item_prefix
        local prefix = symbol_prefix[symbol_type].pages_left
        local left = footer.ui.toc:getChapterPagesLeft(footer.pageno) or footer.ui.document:getTotalPagesLeft(footer.pageno)
        if footer.settings.pages_left_includes_current_page then
            left = left + 1
        end
        return prefix .. " " .. left
    end,
    chapter_progress = function(footer)
        return footer:getChapterProgress()
    end,
    percentage = function(footer)
        local symbol_type = footer.settings.item_prefix
        local prefix = symbol_prefix[symbol_type].percentage
        local digits = footer.settings.progress_pct_format
        local string_percentage = "%." .. digits .. "f%%"
        if footer.ui.document:hasHiddenFlows() then
            local flow = footer.ui.document:getPageFlow(footer.pageno)
            if flow ~= 0 then
                string_percentage = "[" .. string_percentage .. "]"
            end
        end
        if prefix then
            string_percentage = prefix .. " " .. string_percentage
        end
        return string_percentage:format(footer:getBookProgress() * 100)
    end,
    book_time_to_read = function(footer)
        local symbol_type = footer.settings.item_prefix
        local prefix = symbol_prefix[symbol_type].book_time_to_read
        local left = footer.ui.document:getTotalPagesLeft(footer.pageno)
        return (prefix and prefix .. " " or "") ..
            (footer.ui.statistics and footer.ui.statistics:getTimeForPages(left) or _("N/A"))
    end,
    chapter_time_to_read = function(footer)
        local symbol_type = footer.settings.item_prefix
        local prefix = symbol_prefix[symbol_type].chapter_time_to_read
        local left = footer.ui.toc:getChapterPagesLeft(footer.pageno) or footer.ui.document:getTotalPagesLeft(footer.pageno)
        return prefix .. " " ..
            (footer.ui.statistics and footer.ui.statistics:getTimeForPages(left) or _("N/A"))
    end,
    mem_usage = function(footer)
        local statm = io.open("/proc/self/statm", "r")
        if statm then
            local symbol_type = footer.settings.item_prefix
            local prefix = symbol_prefix[symbol_type].mem_usage
            local dummy, rss = statm:read("*number", "*number")
            statm:close()
            -- we got the nb of 4Kb-pages used, that we convert to MiB
            rss = math.floor(rss * (4096 / 1024 / 1024))
            return (prefix .. " %d"):format(rss)
        end
        return ""
    end,
    wifi_status = function(footer)
        -- NOTE: This one deviates a bit from the mold because, in icons mode, we simply use two different icons and no text.
        local symbol_type = footer.settings.item_prefix
        local NetworkMgr = require("ui/network/manager")
        if symbol_type == "icons" or symbol_type == "compact_items" then
            if NetworkMgr:isWifiOn() then
                return symbol_prefix.icons.wifi_status
            else
                if footer.settings.all_at_once and footer.settings.hide_empty_generators then
                    return ""
                else
                    return symbol_prefix.icons.wifi_status_off
                end
            end
        else
            local prefix = symbol_prefix[symbol_type].wifi_status
            if NetworkMgr:isWifiOn() then
                return T(_("%1 On"), prefix)
            else
                if footer.settings.all_at_once and footer.settings.hide_empty_generators then
                    return ""
                else
                    return T(_("%1 Off"), prefix)
                end
            end
        end
    end,
    page_turning_inverted = function(footer)
        local symbol_type = footer.settings.item_prefix
        local prefix = symbol_prefix[symbol_type].page_turning_inverted
        if G_reader_settings:isTrue("input_invert_page_turn_keys") or G_reader_settings:isTrue("input_invert_left_page_turn_keys") or
           G_reader_settings:isTrue("input_invert_right_page_turn_keys") or footer.view.inverse_reading_order then -- inverse_reading_order is set on a per_book basis and/or global one.
            if symbol_type == "icons" or symbol_type == "compact_items" then
                return symbol_prefix.icons.page_turning_inverted
            else
                return T(_("%1 On"), prefix)
            end
        elseif footer.settings.all_at_once and footer.settings.hide_empty_generators then
            return ""
        else
            if symbol_type == "icons" or symbol_type == "compact_items" then
                return symbol_prefix.icons.page_turning_regular
            else
                return T(_("%1 Off"), prefix)
            end
        end
    end,
    book_author = function(footer)
        local text = footer.ui.doc_props.authors
        return footer:getFittedText(text, footer.settings.book_author_max_width_pct)
    end,
    book_title = function(footer)
        local text = footer.ui.doc_props.display_title
        return footer:getFittedText(text, footer.settings.book_title_max_width_pct)
    end,
    book_chapter = function(footer)
        local text = footer.ui.toc:getTocTitleByPage(footer.pageno)
        return footer:getFittedText(text, footer.settings.book_chapter_max_width_pct)
    end,
    custom_text = function(footer)
        -- if custom_text contains only spaces, request to merge it with the text before and after,
        -- in other words, don't add a separator then.
        local merge = footer.custom_text:gsub(" ", "") == ""
        return footer.ui.bookinfo:expandString(footer.custom_text):rep(footer.custom_text_repetitions), merge
    end,
    dynamic_filler = function(footer)
        local margin = footer.horizontal_margin
        if not footer.settings.disable_progress_bar then
            if footer.settings.progress_bar_position == "alongside" then
                return
            end
            if footer.settings.align == "center" then
                margin = Screen:scaleBySize(footer.settings.progress_margin_width)
            end
        end
        local max_width = math.floor(footer._saved_screen_width - 2 * margin)
        -- when the filler is between other items, it replaces the separator
        local text, is_filler_inside = footer:genAllFooterText(footerTextGeneratorMap.dynamic_filler)
        local tmp = TextWidget:new{
            text = text,
            face = footer.footer_text_face,
            bold = footer.settings.text_font_bold,
        }
        local text_width = tmp:getSize().w
        tmp:free()
        if footer.separator_width == nil then
            tmp = TextWidget:new{
                text = footer:genSeparator(),
                face = footer.footer_text_face,
                bold = footer.settings.text_font_bold,
            }
            footer.separator_width = tmp:getSize().w
            tmp:free()
        end
        local separator_width = is_filler_inside and footer.separator_width or 0
        local filler_space = " "
        if footer.filler_space_width == nil then
            tmp = TextWidget:new{
                text = filler_space,
                face = footer.footer_text_face,
                bold = footer.settings.text_font_bold,
            }
            footer.filler_space_width = tmp:getSize().w
            tmp:free()
        end
        local filler_nb = math.floor((max_width - text_width + separator_width) / footer.filler_space_width)
        if filler_nb > 0 then
            return filler_space:rep(filler_nb), true
        end
    end,
}

local ReaderFooter = WidgetContainer:extend{
    mode = MODE.page_progress,
    pageno = nil,
    pages = nil,
    footer_text = nil,
    text_font_face = "ffont",
    height = Screen:scaleBySize(G_defaults:readSetting("DMINIBAR_CONTAINER_HEIGHT")),
    horizontal_margin = Size.span.horizontal_default,
    bottom_padding = Size.padding.tiny,
    settings = nil, -- table
    -- added to expose them to unit tests
    textGeneratorMap = footerTextGeneratorMap,
}

-- NOTE: This is used in a migration script by ui/data/onetime_migration,
--       which is why it's public.
ReaderFooter.default_settings = {
    disable_progress_bar = false, -- enable progress bar by default
    chapter_progress_bar = false, -- the whole book
    disabled = false,
    all_at_once = false,
    reclaim_height = false,
    toc_markers = true,
    page_progress = true,
    pages_left_book = false,
    time = true,
    pages_left = true,
    battery = Device:hasBattery(),
    battery_hide_threshold = Device:hasAuxBattery() and 200 or 100,
    percentage = true,
    book_time_to_read = true,
    chapter_time_to_read = true,
    frontlight = false,
    mem_usage = false,
    wifi_status = false,
    page_turning_inverted = false,
    book_author = false,
    book_title = false,
    book_chapter = false,
    bookmark_count = false,
    chapter_progress = false,
    item_prefix = "icons",
    toc_markers_width = 2, -- unscaled_size_check: ignore
    text_font_size = 14, -- unscaled_size_check: ignore
    text_font_bold = false,
    container_height = G_defaults:readSetting("DMINIBAR_CONTAINER_HEIGHT"),
    container_bottom_padding = 1, -- unscaled_size_check: ignore
    progress_margin_width = Device:isAndroid() and Screen:scaleByDPI(16) or 10, -- android: guidelines for rounded corner margins
    progress_margin = false, -- true if progress bar margins same as book margins
    progress_bar_min_width_pct = 20,
    book_author_max_width_pct = 30,
    book_title_max_width_pct = 30,
    book_chapter_max_width_pct = 30,
    skim_widget_on_hold = false,
    progress_style_thin = false,
    progress_bar_position = "alongside",
    bottom_horizontal_separator = false,
    align = "center",
    auto_refresh_time = false,
    progress_style_thin_height = 3, -- unscaled_size_check: ignore
    progress_style_thick_height = 7, -- unscaled_size_check: ignore
    hide_empty_generators = false,
    lock_tap = false,
    items_separator = "bar",
    progress_pct_format = "0",
    pages_left_includes_current_page = false,
    initial_marker = false,
    invert_progress_direction = false,
}

function ReaderFooter:init()
    self.settings = G_reader_settings:readSetting("footer", self.default_settings)

    self.additional_footer_content = {} -- array, where additional header content can be inserted.

    -- Remove items not supported by the current device
    if not Device:hasFastWifiStatusQuery() then
        MODE.wifi_status = nil
    end
    if not Device:hasFrontlight() then
        MODE.frontlight = nil
    end
    if not Device:hasBattery() then
        MODE.battery = nil
    end
    if not Device:hasNaturalLight() then
        MODE.frontlight_warmth = nil
    end

    -- self.mode_index will be an array of MODE names, with an additional element
    -- with key 0 for "off", which feels a bit strange but seems to work...
    -- (The same is true for self.settings.order which is saved in settings.)
    self.mode_index = {}
    self.mode_nb = 0

    local handled_modes = {}
    if self.settings.order then
        -- Start filling self.mode_index from what's been ordered by the user and saved
        for i=0, #self.settings.order do
            local name = self.settings.order[i]
            -- (if name has been removed from our supported MODEs: ignore it)
            if MODE[name] then -- this mode still exists
                self.mode_index[self.mode_nb] = name
                self.mode_nb = self.mode_nb + 1
                handled_modes[name] = true
            end
        end
        -- go on completing it with remaining new modes in MODE
    end
    -- If no previous self.settings.order, fill mode_index with what's in MODE
    -- in the original indices order
    local orig_indexes = {}
    local orig_indexes_to_name = {}
    for name, orig_index in pairs(MODE) do
        if not handled_modes[name] then
            table.insert(orig_indexes, orig_index)
            orig_indexes_to_name[orig_index] = name
        end
    end
    table.sort(orig_indexes)
    for i = 1, #orig_indexes do
        self.mode_index[self.mode_nb] = orig_indexes_to_name[orig_indexes[i]]
        self.mode_nb = self.mode_nb + 1
    end
    -- require("logger").dbg(self.mode_nb, self.mode_index)

    -- Container settings
    self.height = Screen:scaleBySize(self.settings.container_height)
    self.bottom_padding = Screen:scaleBySize(self.settings.container_bottom_padding)

    self.mode_list = {}
    for i = 0, #self.mode_index do
        self.mode_list[self.mode_index[i]] = i
    end
    if self.settings.disabled then
        -- footer feature is completely disabled, stop initialization now
        self:disableFooter()
        return
    end

    self.has_no_mode = true
    self.reclaim_height = self.settings.reclaim_height
    for _, m in ipairs(self.mode_index) do
        if self.settings[m] then
            self.has_no_mode = false
            break
        end
    end

    self.footer_text_face = Font:getFace(self.text_font_face, self.settings.text_font_size)
    self.footer_text = TextWidget:new{
        text = "",
        face = self.footer_text_face,
        bold = self.settings.text_font_bold,
    }
    -- all width related values will be initialized in self:resetLayout()
    self.text_width = 0
    self.footer_text.height = 0
    self.progress_bar = ProgressWidget:new{
        width = nil,
        height = nil,
        percentage = nil,
        tick_width = Screen:scaleBySize(self.settings.toc_markers_width),
        ticks = nil, -- ticks will be populated in self:updateFooterText
        last = nil, -- last will be initialized in self:updateFooterText
        initial_pos_marker = self.settings.initial_marker,
        invert_direction = G_reader_settings:isTrue("invert_ui_layout_mirroring"),
    }

    if self.settings.progress_style_thin then
        self.progress_bar:updateStyle(false, nil)
    end

    self.text_container = RightContainer:new{
        dimen = Geom:new{ w = 0, h = self.height },
        self.footer_text,
    }
    self:updateFooterContainer()
    self.mode = G_reader_settings:readSetting("reader_footer_mode") or self.mode
    if self.has_no_mode and self.settings.disable_progress_bar then
        self.mode = self.mode_list.off
        self.view.footer_visible = false
        self:resetLayout()
        self.footer_text.height = 0
    end
    if self.settings.all_at_once then
        self.view.footer_visible = (self.mode ~= self.mode_list.off)
        self:updateFooterTextGenerator()
        if self.settings.progress_bar_position ~= "alongside" and self.has_no_mode then
            self.footer_text.height = 0
        end
    else
        self:applyFooterMode()
    end

    self.visibility_change = nil

    self.custom_text = G_reader_settings:readSetting("reader_footer_custom_text", "KOReader")
    self.custom_text_repetitions =
        tonumber(G_reader_settings:readSetting("reader_footer_custom_text_repetitions", "1"))

    self.preset_obj = {
        presets = G_reader_settings:readSetting("footer_presets", {}),
        dispatcher_name = "load_footer_preset",
        buildPreset = function() return self:buildPreset() end,
        loadPreset = function(preset) self:loadPreset(preset) end,
    }
end

function ReaderFooter:set_custom_text(touchmenu_instance)
    local text_dialog
    text_dialog = MultiInputDialog:new{
        title = _("Enter a custom text"),
        fields = {
            {
                text = self.custom_text or "",
                description = _("Custom string:"),
            },
            {
                text = self.custom_text_repetitions,
                description =_("Number of repetitions:"),
                input_type = "number",
            },
        },
        buttons = {
            {
                {
                    text = _("Cancel"),
                    id = "close",
                    callback = function()
                        UIManager:close(text_dialog)
                    end,
                },
                {
                    text = _("Info"),
                    callback = self.ui.bookinfo.expandString,
                },
                {
                    text = _("Set"),
                    callback = function()
                        local inputs = text_dialog:getFields()
                        local new_text, new_repetitions = inputs[1], inputs[2]
                        if new_text == "" then
                            new_text = " "
                        end
                        if self.custom_text ~= new_text then
                            self.custom_text = new_text
                            G_reader_settings:saveSetting("reader_footer_custom_text",
                                self.custom_text)
                        end
                        new_repetitions = tonumber(new_repetitions) or 1
                        if new_repetitions < 1 then
                            new_repetitions = 1
                        end
                        if new_repetitions and self.custom_text_repetitions ~= new_repetitions then
                            self.custom_text_repetitions = new_repetitions
                            G_reader_settings:saveSetting("reader_footer_custom_text_repetitions",
                                self.custom_text_repetitions)
                        end
                        UIManager:close(text_dialog)
                        self:refreshFooter(true, true)
                        if touchmenu_instance then touchmenu_instance:updateItems() end
                    end,
                },
            },
        },
    }
    UIManager:show(text_dialog)
    text_dialog:onShowKeyboard()
end

-- Help text string, or function, to be shown, or executed, on a long press on menu item
local option_help_text = {
    pages_left_book = _("Can be configured to include or exclude the current page."),
    percentage      = _("Progress percentage can be shown with zero, one or two decimal places."),
    mem_usage       = _("Show memory usage in MiB."),
    reclaim_height  = _("When the status bar is hidden, this setting will utilize the entirety of screen real estate (for your book) and will temporarily overlap the text when the status bar is shown."),
    custom_text     = ReaderFooter.set_custom_text,
}

function ReaderFooter:updateFooterContainer()
    local margin_span = HorizontalSpan:new{ width = self.horizontal_margin }
    self.vertical_frame = VerticalGroup:new{}
    if self.settings.bottom_horizontal_separator then
        self.separator_line = LineWidget:new{
            dimen = Geom:new{
                w = 0,
                h = Size.line.medium,
            }
        }
        local vertical_span = VerticalSpan:new{width = Size.span.vertical_default}
        table.insert(self.vertical_frame, self.separator_line)
        table.insert(self.vertical_frame, vertical_span)
    end
    if self.settings.progress_bar_position ~= "alongside" and not self.settings.disable_progress_bar then
        self.horizontal_group = HorizontalGroup:new{
            margin_span,
            self.text_container,
            margin_span,
        }
    else
        self.horizontal_group = HorizontalGroup:new{
            margin_span,
            self.progress_bar,
            self.text_container,
            margin_span,
        }
    end

    if self.settings.align == "left" then
        self.footer_container = LeftContainer:new{
            dimen = Geom:new{ w = 0, h = self.height },
            self.horizontal_group
        }
    elseif self.settings.align == "right" then
        self.footer_container = RightContainer:new{
            dimen = Geom:new{ w = 0, h = self.height },
            self.horizontal_group
        }
    else
        self.footer_container = CenterContainer:new{
            dimen = Geom:new{ w = 0, h = self.height },
            self.horizontal_group
        }
    end

    local vertical_span = VerticalSpan:new{width = Size.span.vertical_default}

    if self.settings.progress_bar_position == "above" and not self.settings.disable_progress_bar then
        table.insert(self.vertical_frame, self.progress_bar)
        table.insert(self.vertical_frame, vertical_span)
        table.insert(self.vertical_frame, self.footer_container)
    elseif self.settings.progress_bar_position == "below" and not self.settings.disable_progress_bar then
        table.insert(self.vertical_frame, self.footer_container)
        table.insert(self.vertical_frame, vertical_span)
        table.insert(self.vertical_frame, self.progress_bar)
    else
        table.insert(self.vertical_frame, self.footer_container)
    end
    self.footer_content = FrameContainer:new{
        self.vertical_frame,
        background = Blitbuffer.COLOR_WHITE,
        bordersize = 0,
        padding = 0,
        padding_bottom = self.bottom_padding,
    }

    self.footer_positioner = BottomContainer:new{
        dimen = Geom:new(),
        self.footer_content,
    }
    self[1] = self.footer_positioner
end

function ReaderFooter:unscheduleFooterAutoRefresh()
    if not self.autoRefreshFooter then return end -- not yet set up
    -- Slightly different wording than in rescheduleFooterAutoRefreshIfNeeded because it might not actually be scheduled at all
    logger.dbg("ReaderFooter: unschedule autoRefreshFooter")
    UIManager:unschedule(self.autoRefreshFooter)
end

function ReaderFooter:shouldBeRepainted()
    if not self.view.footer_visible then
        return false
    end

    local top_wg = UIManager:getTopmostVisibleWidget() or {}
    if top_wg.name == "ReaderUI" then
        -- No overlap possible, it's safe to request a targeted widget repaint
        return true
    elseif top_wg.covers_fullscreen or top_wg.covers_footer then
        -- No repaint necessary at all
        return false
    end

    -- The topmost visible widget might overlap with us, but dimen isn't reliable enough to do a proper bounds check
    -- (as stuff often just sets it to the Screen dimensions),
    -- so request a full ReaderUI repaint to avoid out-of-order repaints.
    return true, true
end

function ReaderFooter:rescheduleFooterAutoRefreshIfNeeded()
    if not self.autoRefreshFooter then
        -- Create this function the first time we're called
        self.autoRefreshFooter = function()
            -- Only actually repaint the footer if nothing's being shown over ReaderUI (#6616)
            -- (We want to avoid the footer to be painted over a widget covering it - we would
            -- be fine refreshing it if the widget is not covering it, but this is hard to
            -- guess from here.)
            self:onUpdateFooter(self:shouldBeRepainted())

            self:rescheduleFooterAutoRefreshIfNeeded() -- schedule (or not) next refresh
        end
    end
    local unscheduled = UIManager:unschedule(self.autoRefreshFooter) -- unschedule if already scheduled
    -- Only schedule an update if the footer has items that may change
    -- As self.view.footer_visible may be temporarily toggled off by other modules,
    -- we can't trust it for not scheduling auto refresh
    local schedule = false
    if self.settings.auto_refresh_time then
        if self.settings.all_at_once then
            if self.settings.time or self.settings.battery or self.settings.wifi_status or self.settings.mem_usage then
                schedule = true
            end
        else
            if self.mode == self.mode_list.time or self.mode == self.mode_list.battery
                    or self.mode == self.mode_list.wifi_status or self.mode == self.mode_list.mem_usage then
                schedule = true
            end
        end
    end
    if schedule then
        UIManager:scheduleIn(61 - tonumber(os.date("%S")), self.autoRefreshFooter)
        if not unscheduled then
            logger.dbg("ReaderFooter: scheduled autoRefreshFooter")
        else
            logger.dbg("ReaderFooter: rescheduled autoRefreshFooter")
        end
    elseif unscheduled then
        logger.dbg("ReaderFooter: unscheduled autoRefreshFooter")
    end
end

function ReaderFooter:setupTouchZones()
    if not Device:isTouchDevice() then return end
    local DTAP_ZONE_MINIBAR = G_defaults:readSetting("DTAP_ZONE_MINIBAR")
    local footer_screen_zone = {
        ratio_x = DTAP_ZONE_MINIBAR.x, ratio_y = DTAP_ZONE_MINIBAR.y,
        ratio_w = DTAP_ZONE_MINIBAR.w, ratio_h = DTAP_ZONE_MINIBAR.h,
    }
    self.ui:registerTouchZones({
        {
            id = "readerfooter_tap",
            ges = "tap",
            screen_zone = footer_screen_zone,
            handler = function(ges) return self:TapFooter(ges) end,
            overrides = {
                "readerconfigmenu_ext_tap",
                "readerconfigmenu_tap",
                "tap_forward",
                "tap_backward",
            },
            -- (Low priority: tap on existing highlights
            -- or links have priority)
        },
        {
            id = "readerfooter_hold",
            ges = "hold",
            screen_zone = footer_screen_zone,
            handler = function(ges) return self:onHoldFooter(ges) end,
            overrides = {
                "readerhighlight_hold",
            },
            -- (High priority: it's a fallthrough if we held outside the footer)
        },
    })
end

-- call this method whenever the screen size changes
function ReaderFooter:resetLayout(force_reset)
    local new_screen_width = Screen:getWidth()
    local new_screen_height = Screen:getHeight()
    if new_screen_width == self._saved_screen_width
        and new_screen_height == self._saved_screen_height and not force_reset then return end

    if self.settings.disable_progress_bar then
        self.progress_bar.width = 0
    elseif self.settings.progress_bar_position ~= "alongside" then
        self.progress_bar.width = math.floor(new_screen_width -
            2 * Screen:scaleBySize(self.settings.progress_margin_width))
    else
        self.progress_bar.width = math.floor(new_screen_width -
            2 * Screen:scaleBySize(self.settings.progress_margin_width) - self.text_width)
    end
    if self.separator_line then
        self.separator_line.dimen.w = new_screen_width - 2 * self.horizontal_margin
    end
    if self.settings.disable_progress_bar then
        self.progress_bar.height = 0
    else
        local bar_height
        if self.settings.progress_style_thin then
            bar_height = self.settings.progress_style_thin_height
        else
            bar_height = self.settings.progress_style_thick_height
        end
        self.progress_bar:setHeight(bar_height)
    end

    self.horizontal_group:resetLayout()
    self.footer_positioner.dimen.w = new_screen_width
    self.footer_positioner.dimen.h = new_screen_height
    self.footer_container.dimen.w = new_screen_width
    self.dimen = self.footer_positioner:getSize()

    self._saved_screen_width = new_screen_width
    self._saved_screen_height = new_screen_height
end

function ReaderFooter:getHeight()
    if self.footer_content then
        -- NOTE: self.footer_content is self.vertical_frame + self.bottom_padding,
        --       self.vertical_frame includes self.text_container (which includes self.footer_text)
        return self.footer_content:getSize().h
    else
        return 0
    end
end

function ReaderFooter:disableFooter()
    self.onReaderReady = function() end
    self.resetLayout = function() end
    self.updateFooter = function() end
    self.onUpdateFooter = function() end
    self.mode = self.mode_list.off
    self.view.footer_visible = false
end

function ReaderFooter:updateFooterTextGenerator()
    local footerTextGenerators = {}
    for i, m in pairs(self.mode_index) do
        if self.settings[m] then
            table.insert(footerTextGenerators,
                         footerTextGeneratorMap[m])
            if not self.settings.all_at_once then
                -- if not show all at once, then one is enough
                self.mode = i
                break
            end
        end
    end
    if #footerTextGenerators == 0 then
        -- all modes are disabled
        self.genFooterText = footerTextGeneratorMap.empty
    elseif #footerTextGenerators == 1 then
        -- there is only one mode enabled, simplify the generator
        -- function to that one
        self.genFooterText = footerTextGenerators[1]
    else
        self.genFooterText = self.genAllFooterText
    end

    -- Even if there's no or a single mode enabled, all_at_once requires this to be set
     self.footerTextGenerators = footerTextGenerators

    -- notify caller that UI needs update
    return true
end

function ReaderFooter:textOptionTitles(option)
    local symbol = self.settings.item_prefix
    local option_titles = {
        all_at_once = _("Show all selected items at once"),
        reclaim_height = _("Overlap status bar"),
        bookmark_count = T(_("Bookmark count (%1)"), symbol_prefix[symbol].bookmark_count),
        page_progress = T(_("Current page (%1)"), "/"),
        pages_left_book = T(_("Pages left in book (%1)"), symbol_prefix[symbol].pages_left_book),
        time = symbol_prefix[symbol].time
            and T(_("Current time (%1)"), symbol_prefix[symbol].time) or _("Current time"),
        chapter_progress = T(_("Current page in chapter (%1)"), " ⁄⁄ "),
        pages_left = T(_("Pages left in chapter (%1)"), symbol_prefix[symbol].pages_left),
        battery = T(_("Battery percentage (%1)"), symbol_prefix[symbol].battery),
        percentage = symbol_prefix[symbol].percentage
            and T(_("Progress percentage (%1)"), symbol_prefix[symbol].percentage) or _("Progress percentage"),
        book_time_to_read = symbol_prefix[symbol].book_time_to_read
            and T(_("Time left to finish book (%1)"),symbol_prefix[symbol].book_time_to_read) or _("Time left to finish book"),
        chapter_time_to_read = T(_("Time left to finish chapter (%1)"), symbol_prefix[symbol].chapter_time_to_read),
        frontlight = T(_("Brightness level (%1)"), symbol_prefix[symbol].frontlight),
        frontlight_warmth = T(_("Warmth level (%1)"), symbol_prefix[symbol].frontlight_warmth),
        mem_usage = T(_("KOReader memory usage (%1)"), symbol_prefix[symbol].mem_usage),
        wifi_status = T(_("Wi-Fi status (%1)"), symbol_prefix[symbol].wifi_status),
        page_turning_inverted = T(_("Page turning inverted (%1)"), symbol_prefix[symbol].page_turning_inverted),
        book_author = _("Book author"),
        book_title = _("Book title"),
        book_chapter = _("Chapter title"),
        custom_text = T(_("Custom text (long-press to edit): \'%1\'%2"), self.custom_text,
            self.custom_text_repetitions > 1 and
            string.format(" × %d", self.custom_text_repetitions) or ""),
        dynamic_filler = _("Dynamic filler"),
    }
    return option_titles[option]
end

function ReaderFooter:addToMainMenu(menu_items)
    local sub_items = {}
    menu_items.status_bar = {
        text = _("Status bar"),
        sub_item_table = sub_items,
    }

    -- If using crengine, add Alt status bar items at top
    if self.ui.crelistener then
        table.insert(sub_items, self.ui.crelistener:getAltStatusBarMenu())
    end

    -- menu item to fake footer tapping when touch area is disabled
    local DTAP_ZONE_MINIBAR = G_defaults:readSetting("DTAP_ZONE_MINIBAR")
    if DTAP_ZONE_MINIBAR.h == 0 or DTAP_ZONE_MINIBAR.w == 0 then
        table.insert(sub_items, {
            text = _("Toggle mode"),
            enabled_func = function()
                return not self.view.flipping_visible
            end,
            callback = function() self:onToggleFooterMode() end,
        })
    end

    local getMinibarOption = function(option, callback)
        return {
            text_func = function()
                return self:textOptionTitles(option)
            end,
            help_text = type(option_help_text[option]) == "string"
                and option_help_text[option],
            help_text_func = type(option_help_text[option]) == "function" and
                function(touchmenu_instance)
                    option_help_text[option](self, touchmenu_instance)
                end,
            checked_func = function()
                return self.settings[option] == true
            end,
            callback = function()
                self.settings[option] = not self.settings[option]
                -- We only need to send a SetPageBottomMargin event when we truly affect the margin
                local should_signal = false
                -- only case that we don't need a UI update is enable/disable
                -- non-current mode when all_at_once is disabled.
                local should_update = false
                local first_enabled_mode_num
                local prev_has_no_mode = self.has_no_mode
                local prev_reclaim_height = self.reclaim_height
                self.has_no_mode = true
                for mode_num, m in pairs(self.mode_index) do
                    if self.settings[m] then
                        first_enabled_mode_num = mode_num
                        self.has_no_mode = false
                        break
                    end
                end
                self.reclaim_height = self.settings.reclaim_height
                -- refresh margins position
                if self.has_no_mode then
                    self.footer_text.height = 0
                    should_signal = true
                    self.genFooterText = footerTextGeneratorMap.empty
                    self.mode = self.mode_list.off
                elseif prev_has_no_mode then
                    if self.settings.all_at_once then
                        self.mode = self.mode_list.page_progress
                        self:applyFooterMode()
                        G_reader_settings:saveSetting("reader_footer_mode", self.mode)
                    else
                        G_reader_settings:saveSetting("reader_footer_mode", first_enabled_mode_num)
                    end
                    should_signal = true
                elseif self.reclaim_height ~= prev_reclaim_height then
                    should_signal = true
                    should_update = true
                end
                if callback then
                    should_update = callback(self)
                elseif self.settings.all_at_once then
                    should_update = self:updateFooterTextGenerator()
                elseif (self.mode_list[option] == self.mode and self.settings[option] == false)
                        or (prev_has_no_mode ~= self.has_no_mode) then
                    -- current mode got disabled, redraw footer with other
                    -- enabled modes. if all modes are disabled, then only show
                    -- progress bar
                    if not self.has_no_mode then
                        self.mode = first_enabled_mode_num
                    else
                        -- If we've just disabled our last mode, first_enabled_mode_num is nil
                        -- If the progress bar is enabled,
                        -- fake an innocuous mode so that we switch to showing the progress bar alone, instead of nothing,
                        -- This is exactly what the "Show progress bar" toggle does.
                        self.mode = self.settings.disable_progress_bar and self.mode_list.off or self.mode_list.page_progress
                    end
                    should_update = true
                    self:applyFooterMode()
                    G_reader_settings:saveSetting("reader_footer_mode", self.mode)
                end
                if should_update or should_signal then
                    self:refreshFooter(should_update, should_signal)
                end
                -- The absence or presence of some items may change whether auto-refresh should be ensured
                self:rescheduleFooterAutoRefreshIfNeeded()
            end,
        }
    end

    table.insert(sub_items, {
        text = _("Progress bar"),
        separator = true,
        sub_item_table = {
            {
                text = _("Show progress bar"),
                checked_func = function()
                    return not self.settings.disable_progress_bar
                end,
                callback = function()
                    self.settings.disable_progress_bar = not self.settings.disable_progress_bar
                    if not self.settings.disable_progress_bar then
                        self:setTocMarkers()
                    end
                    -- If the status bar is currently disabled, switch to an innocuous mode to display it
                    if not self.view.footer_visible then
                        self.mode = self.mode_list.page_progress
                        self:applyFooterMode()
                        G_reader_settings:saveSetting("reader_footer_mode", self.mode)
                    end
                    self:refreshFooter(true, true)
                end,
            },
            {
                text = _("Show chapter-progress bar instead"),
                help_text = _("Show progress bar for the current chapter, instead of the whole book."),
                enabled_func = function()
                    return not self.settings.disable_progress_bar
                end,
                checked_func = function()
                    return self.settings.chapter_progress_bar
                end,
                callback = function()
                    self:onToggleChapterProgressBar()
                end,
            },
            {
                text_func = function()
                    return T(_("Position: %1"), self:genProgressBarPositionMenuItems())
                end,
                enabled_func = function()
                    return not self.settings.disable_progress_bar
                end,
                sub_item_table = {
                    self:genProgressBarPositionMenuItems("above"),
                    self:genProgressBarPositionMenuItems("alongside"),
                    self:genProgressBarPositionMenuItems("below"),
                },
                separator = true,
            },
            {
                text_func = function()
                    if self.settings.progress_style_thin then
                        return _("Thickness and height: thin")
                    else
                        return _("Thickness and height: thick")
                    end
                end,
                enabled_func = function()
                    return not self.settings.disable_progress_bar
                end,
                sub_item_table = {
                    {
                        text = _("Thick"),
                        checked_func = function()
                            return not self.settings.progress_style_thin
                        end,
                        callback = function()
                            self.settings.progress_style_thin = nil
                            local bar_height = self.settings.progress_style_thick_height
                            self.progress_bar:updateStyle(true, bar_height)
                            self:setTocMarkers()
                            self:refreshFooter(true, true)
                        end,
                    },
                    {
                        text = _("Thin"),
                        checked_func = function()
                            return self.settings.progress_style_thin
                        end,
                        callback = function()
                            self.settings.progress_style_thin = true
                            local bar_height = self.settings.progress_style_thin_height
                            self.progress_bar:updateStyle(false, bar_height)
                            self:refreshFooter(true, true)
                        end,
                        separator = true,
                    },
                    {
                        text_func = function()
                            local height = self.settings.progress_style_thin
                                and self.settings.progress_style_thin_height or self.settings.progress_style_thick_height
                            return T(_("Height: %1"), height)
                        end,
                        callback = function(touchmenu_instance)
                            local value, value_min, value_max, default_value
                            if self.settings.progress_style_thin then
                                default_value = self.default_settings.progress_style_thin_height
                                value = self.settings.progress_style_thin_height
                                value_min = 1
                                value_max = 12
                            else
                                default_value = self.default_settings.progress_style_thick_height
                                value = self.settings.progress_style_thick_height
                                value_min = 5
                                value_max = 28
                            end
                            local items = SpinWidget:new{
                                value = value,
                                value_min = value_min,
                                value_step = 1,
                                value_hold_step = 2,
                                value_max = value_max,
                                default_value = default_value,
                                title_text = _("Progress bar height"),
                                keep_shown_on_apply = true,
                                callback = function(spin)
                                    if self.settings.progress_style_thin then
                                        self.settings.progress_style_thin_height = spin.value
                                    else
                                        self.settings.progress_style_thick_height = spin.value
                                    end
                                    self:refreshFooter(true, true)
                                    touchmenu_instance:updateItems()
                                end,
                            }
                            UIManager:show(items)
                        end,
                        keep_menu_open = true,
                    },
                },
            },
            {
                text_func = function()
                    local value = self.settings.progress_margin and _("same as book margins") or self.settings.progress_margin_width
                    return T(_("Margins: %1"), value)
                end,
                enabled_func = function()
                    return not self.settings.disable_progress_bar
                end,
                keep_menu_open = true,
                callback = function(touchmenu_instance)
                    local spin_widget
                    spin_widget = SpinWidget:new{
                        title_text = _("Progress bar margins"),
                        value = self.settings.progress_margin_width,
                        value_min = 0,
                        value_max = 140, -- max creoptions h_page_margins
                        value_hold_step = 5,
                        default_value = self.default_settings.progress_margin_width,
                        keep_shown_on_apply = true,
                        callback = function(spin)
                            self.settings.progress_margin_width = spin.value
                            self.settings.progress_margin = false
                            self:refreshFooter(true)
                            touchmenu_instance:updateItems()
                        end,
                        extra_text = not self.ui.document.info.has_pages and _("Same as book margins"),
                        extra_callback = function()
                            local h_margins = self.ui.document.configurable.h_page_margins
                            local value = math.floor((h_margins[1] + h_margins[2])/2)
                            self.settings.progress_margin_width = value
                            self.settings.progress_margin = true
                            self:refreshFooter(true)
                            touchmenu_instance:updateItems()
                            spin_widget.value = value
                            spin_widget.original_value = value
                            spin_widget:update()
                        end,
                    }
                    UIManager:show(spin_widget)
                end,
            },
            {
                text_func = function()
                    return T(_("Minimum progress bar width: %1\xE2\x80\xAF%"), self.settings.progress_bar_min_width_pct) -- U+202F NARROW NO-BREAK SPACE
                end,
                enabled_func = function()
                    return self.settings.progress_bar_position == "alongside" and not self.settings.disable_progress_bar
                        and self.settings.all_at_once
                end,
                callback = function(touchmenu_instance)
                    local items = SpinWidget:new{
                        value = self.settings.progress_bar_min_width_pct,
                        value_min = 5,
                        value_step = 5,
                        value_hold_step = 20,
                        value_max = 50,
                        unit = "%",
                        title_text = _("Minimum progress bar width"),
                        text = _("Minimum percentage of screen width assigned to progress bar"),
                        keep_shown_on_apply = true,
                        callback = function(spin)
                            self.settings.progress_bar_min_width_pct = spin.value
                            self:refreshFooter(true, true)
                            if touchmenu_instance then touchmenu_instance:updateItems() end
                        end,
                    }
                    UIManager:show(items)
                end,
                keep_menu_open = true,
                separator = true,
            },
            {
                text = _("Show initial-position marker"),
                checked_func = function()
                    return self.settings.initial_marker == true
                end,
                enabled_func = function()
                    return not self.settings.disable_progress_bar
                end,
                callback = function()
                    self.settings.initial_marker = not self.settings.initial_marker
                    self.progress_bar.initial_pos_marker = self.settings.initial_marker
                    self:refreshFooter(true)
                end,
            },
            {
                text = _("Show chapter markers"),
                checked_func = function()
                    return self.settings.toc_markers == true and not self.settings.chapter_progress_bar
                end,
                enabled_func = function()
                    return not self.settings.progress_style_thin and not self.settings.chapter_progress_bar
                        and not self.settings.disable_progress_bar
                end,
                callback = function()
                    self.settings.toc_markers = not self.settings.toc_markers
                    self:setTocMarkers()
                    self:refreshFooter(true)
                end,
            },
            {
                text_func = function()
                    return T(_("Chapter marker width: %1"), self:genProgressBarChapterMarkerWidthMenuItems())
                end,
                enabled_func = function()
                    return not self.settings.progress_style_thin and not self.settings.chapter_progress_bar
                        and self.settings.toc_markers and not self.settings.disable_progress_bar
                end,
                sub_item_table = {
                    self:genProgressBarChapterMarkerWidthMenuItems(1),
                    self:genProgressBarChapterMarkerWidthMenuItems(2),
                    self:genProgressBarChapterMarkerWidthMenuItems(3),
                },
            },
        }
    })
    -- footer_items
    local footer_items = {}
    table.insert(sub_items, {
        text = _("Status bar items"),
        sub_item_table = footer_items,
    })
    table.insert(footer_items, getMinibarOption("page_progress"))
    table.insert(footer_items, getMinibarOption("pages_left_book"))
    table.insert(footer_items, getMinibarOption("time"))
    table.insert(footer_items, getMinibarOption("chapter_progress"))
    table.insert(footer_items, getMinibarOption("pages_left"))
    if MODE.battery then
        table.insert(footer_items, getMinibarOption("battery"))
    end
    table.insert(footer_items, getMinibarOption("bookmark_count"))
    table.insert(footer_items, getMinibarOption("percentage"))
    table.insert(footer_items, getMinibarOption("book_time_to_read"))
    table.insert(footer_items, getMinibarOption("chapter_time_to_read"))
    if MODE.frontlight then
        table.insert(footer_items, getMinibarOption("frontlight"))
    end
    if MODE.frontlight_warmth then
        table.insert(footer_items, getMinibarOption("frontlight_warmth"))
    end
    table.insert(footer_items, getMinibarOption("mem_usage"))
    if MODE.wifi_status then
        table.insert(footer_items, getMinibarOption("wifi_status"))
    end
    table.insert(footer_items, getMinibarOption("page_turning_inverted"))
    table.insert(footer_items, getMinibarOption("book_author"))
    table.insert(footer_items, getMinibarOption("book_title"))
    table.insert(footer_items, getMinibarOption("book_chapter"))
    table.insert(footer_items, getMinibarOption("custom_text"))
    table.insert(footer_items, getMinibarOption("dynamic_filler"))

    -- configure footer_items
    table.insert(sub_items, {
        text = _("Configure items"),
        separator = true,
        sub_item_table = {
            {
                text = _("Arrange items in status bar"),
                separator = true,
                keep_menu_open = true,
                enabled_func = function()
                    local enabled_count = 0
                    for _, m in ipairs(self.mode_index) do
                        if self.settings[m] then
                            if enabled_count == 1 then
                                return true
                            end
                            enabled_count = enabled_count + 1
                        end
                    end
                    return false
                end,
                callback = function()
                    local item_table = {}
                    for i, item in ipairs(self.mode_index) do
                        item_table[i] = { text = self:textOptionTitles(item), label = item, dim = not self.settings[item] }
                    end
                    local SortWidget = require("ui/widget/sortwidget")
                    UIManager:show(SortWidget:new{
                        title = _("Arrange items"),
                        height = Screen:getHeight() - self:getHeight() - Size.padding.large,
                        item_table = item_table,
                        callback = function()
                            for i, item in ipairs(item_table) do
                                self.mode_index[i] = item.label
                            end
                            self.settings.order = self.mode_index
                            self:updateFooterTextGenerator()
                            self:onUpdateFooter(true)
                            UIManager:setDirty(nil, "ui")
                        end,
                    })
                end,
            },
            getMinibarOption("all_at_once", self.updateFooterTextGenerator),
            {
                text = _("Auto refresh items"),
                help_text = _("This option allows certain items to update without needing user interaction (i.e page refresh). For example, the time item will update every minute regardless of user input."),
                checked_func = function()
                    return self.settings.auto_refresh_time == true
                end,
                callback = function()
                    self.settings.auto_refresh_time = not self.settings.auto_refresh_time
                    self:rescheduleFooterAutoRefreshIfNeeded()
                end,
            },
            {
                text = _("Hide inactive items"),
                help_text = _([[This option will hide inactive items from appearing on the status bar. For example, if the frontlight is 'off' (i.e 0 brightness), no symbols or values will be displayed until the brightness is set to a value >= 1.]]),
                enabled_func = function()
                    return self.settings.all_at_once == true
                end,
                checked_func = function()
                    return self.settings.hide_empty_generators == true
                end,
                callback = function()
                    self.settings.hide_empty_generators = not self.settings.hide_empty_generators
                    self:refreshFooter(true, true)
                end,
            },
            {
                text = _("Include current page in pages left"),
                help_text = _([[
By default, KOReader does not include the current page when calculating pages left. For example, in a book or chapter with n pages the 'pages left' item will range from 'n−1' to 0 (last page).
With this feature enabled, the current page is factored in, resulting in the count going from n to 1 instead.]]),
                enabled_func = function()
                    return self.settings.pages_left or self.settings.pages_left_book
                end,
                checked_func = function()
                    return self.settings.pages_left_includes_current_page == true
                end,
                callback = function()
                    self.settings.pages_left_includes_current_page = not self.settings.pages_left_includes_current_page
                    self:refreshFooter(true)
                end,
            },
            {
                text_func = function()
                    return T(_("Progress percentage format: %1"), self:genProgressPercentageFormatMenuItems())
                end,
                sub_item_table = {
                    self:genProgressPercentageFormatMenuItems("0"),
                    self:genProgressPercentageFormatMenuItems("1"),
                    self:genProgressPercentageFormatMenuItems("2"),
                },
                separator = true,
            },
            {
                text_func = function()
                    local font_weight = ""
                    if self.settings.text_font_bold == true then
                        font_weight = ", " .. _("bold")
                    end
                    return T(_("Item font: %1%2"), self.settings.text_font_size, font_weight)
                end,
                sub_item_table = {
                    {
                        text_func = function()
                            return T(_("Item font size: %1"), self.settings.text_font_size)
                        end,
                        callback = function(touchmenu_instance)
                            local items_font = SpinWidget:new{
                                title_text = _("Item font size"),
                                value = self.settings.text_font_size,
                                value_min = 8,
                                value_max = 36,
                                default_value = self.default_settings.text_font_size,
                                keep_shown_on_apply = true,
                                callback = function(spin)
                                    self.settings.text_font_size = spin.value
                                    self:updateFooterFont()
                                    self:refreshFooter(true, true)
                                    touchmenu_instance:updateItems()
                                end,
                            }
                            UIManager:show(items_font)
                        end,
                        keep_menu_open = true,
                    },
                    {
                        text = _("Items in bold"),
                        checked_func = function()
                            return self.settings.text_font_bold == true
                        end,
                        callback = function()
                            self.settings.text_font_bold = not self.settings.text_font_bold
                            self:updateFooterFont()
                            self:refreshFooter(true, true)
                        end,
                    },
                },
            },
            {
                text_func = function()
                    return T(_("Item symbols: %1"), self:genItemSymbolsMenuItems())
                end,
                sub_item_table = {
                    self:genItemSymbolsMenuItems("icons"),
                    self:genItemSymbolsMenuItems("letters"),
                    self:genItemSymbolsMenuItems("compact_items"),
                },
            },
            {
                text_func = function()
                    return T(_("Item separator: %1"), self:genItemSeparatorMenuItems())
                end,
                sub_item_table = {
                    self:genItemSeparatorMenuItems("bar"),
                    self:genItemSeparatorMenuItems("bullet"),
                    self:genItemSeparatorMenuItems("dot"),
                    self:genItemSeparatorMenuItems("none"),
                },
            },
            {
                text = _("Item max width"),
                sub_item_table = {
                    self:genItemMaxWidthMenuItems(_("Book-author item"),
                        _("Book-author item: %1\xE2\x80\xAF%"), "book_author_max_width_pct"), -- U+202F NARROW NO-BREAK SPACE
                    self:genItemMaxWidthMenuItems(_("Book-title item"),
                        _("Book-title item: %1\xE2\x80\xAF%"), "book_title_max_width_pct"),
                    self:genItemMaxWidthMenuItems(_("Chapter-title item"),
                        _("Chapter-title item: %1\xE2\x80\xAF%"), "book_chapter_max_width_pct"),
                },
            },
            {
                text_func = function()
                    return T(_("Alignment: %1"), self:genAlignmentMenuItems())
                end,
                enabled_func = function()
                    return self.settings.disable_progress_bar or self.settings.progress_bar_position ~= "alongside"
                end,
                sub_item_table = {
                    self:genAlignmentMenuItems("left"),
                    self:genAlignmentMenuItems("center"),
                    self:genAlignmentMenuItems("right"),
                },
            },
            {
                text_func = function()
                    return T(_("Height: %1"), self.settings.container_height)
                end,
                callback = function(touchmenu_instance)
                    local spin_widget = SpinWidget:new{
                        value = self.settings.container_height,
                        value_min = 7,
                        value_max = 98,
                        default_value = self.default_settings.container_height,
                        title_text = _("Items container height"),
                        keep_shown_on_apply = true,
                        callback = function(spin)
                            self.settings.container_height = spin.value
                            self.height = Screen:scaleBySize(self.settings.container_height)
                            self:refreshFooter(true, true)
                            if touchmenu_instance then touchmenu_instance:updateItems() end
                        end,
                    }
                    UIManager:show(spin_widget)
                end,
                keep_menu_open = true,
            },
            {
                text_func = function()
                    return T(_("Bottom margin: %1"), self.settings.container_bottom_padding)
                end,
                callback = function(touchmenu_instance)
                    local spin_widget = SpinWidget:new{
                        value = self.settings.container_bottom_padding,
                        value_min = 0,
                        value_max = 49,
                        default_value = self.default_settings.container_bottom_padding,
                        title_text = _("Container bottom margin"),
                        keep_shown_on_apply = true,
                        callback = function(spin)
                            self.settings.container_bottom_padding = spin.value
                            self.bottom_padding = Screen:scaleBySize(self.settings.container_bottom_padding)
                            self:refreshFooter(true, true)
                            if touchmenu_instance then touchmenu_instance:updateItems() end
                        end,
                    }
                    UIManager:show(spin_widget)
                end,
                keep_menu_open = true,
            },
        }
    })
    local configure_items_sub_table = sub_items[#sub_items].sub_item_table -- will pick the last item of sub_items
    if MODE.battery then
        table.insert(configure_items_sub_table, 5, {
            text_func = function()
                if self.settings.battery_hide_threshold <= self.default_settings.battery_hide_threshold then
                    return T(_("Hide battery item when higher than: %1\xE2\x80\xAF%"), self.settings.battery_hide_threshold) -- U+202F NARROW NO-BREAK SPACE
                else
                    return _("Hide battery item at custom threshold")
                end
            end,
            checked_func = function()
                return self.settings.battery_hide_threshold <= self.default_settings.battery_hide_threshold
            end,
            enabled_func = function()
                return self.settings.all_at_once == true
            end,
            callback = function(touchmenu_instance)
                local max_pct = self.default_settings.battery_hide_threshold
                local battery_threshold = SpinWidget:new{
                    value = math.min(self.settings.battery_hide_threshold, max_pct),
                    value_min = 0,
                    value_max = max_pct,
                    default_value = max_pct,
                    unit = "%",
                    value_hold_step = 10,
                    title_text = _("Minimum threshold to hide battery item"),
                    callback = function(spin)
                        self.settings.battery_hide_threshold = spin.value
                        self:refreshFooter(true, true)
                        if touchmenu_instance then touchmenu_instance:updateItems() end
                    end,
                    extra_text = _("Disable"),
                    extra_callback = function()
                        self.settings.battery_hide_threshold = max_pct + 1
                        self:refreshFooter(true, true)
                        if touchmenu_instance then touchmenu_instance:updateItems() end
                    end,
                    ok_always_enabled = true,
                }
                UIManager:show(battery_threshold)
            end,
            keep_menu_open = true,
            separator = true,
        })
    end
    table.insert(sub_items, {
        text = _("Status bar presets"),
        separator = true,
        sub_item_table_func = function()
            return Presets.genPresetMenuItemTable(self.preset_obj, nil, nil)
        end,
    })
    table.insert(sub_items, {
        text = _("Show status bar separator"),
        checked_func = function()
            return self.settings.bottom_horizontal_separator == true
        end,
        callback = function()
            self.settings.bottom_horizontal_separator = not self.settings.bottom_horizontal_separator
            self:refreshFooter(true, true)
        end,
    })
    if Device:isTouchDevice() then
        table.insert(sub_items, getMinibarOption("reclaim_height"))
        table.insert(sub_items, {
            text = _("Lock status bar"),
            checked_func = function()
                return self.settings.lock_tap == true
            end,
            callback = function()
                self.settings.lock_tap = not self.settings.lock_tap
            end,
        })
        table.insert(sub_items, {
            text = _("Long-press on status bar to skim"),
            checked_func = function()
                return self.settings.skim_widget_on_hold == true
            end,
            callback = function()
                self.settings.skim_widget_on_hold = not self.settings.skim_widget_on_hold
            end,
        })
    end
end

-- settings menu item generators

function ReaderFooter:genProgressBarPositionMenuItems(value)
    local strings = {
        above     = _("Above items"),
        alongside = _("Alongside items"),
        below     = _("Below items"),
    }
    if value == nil then
        return strings[self.settings.progress_bar_position]:lower()
    end
    return {
        text = strings[value],
        checked_func = function()
            return self.settings.progress_bar_position == value
        end,
        callback = function()
            if value == "alongside" then
                -- Text alignment is disabled in this mode
                self.settings.align = "center"
            end
            self.settings.progress_bar_position = value
            self:refreshFooter(true, true)
        end,
    }
end

function ReaderFooter:genProgressBarChapterMarkerWidthMenuItems(value)
    local strings = {
        _("Thin"),
        _("Medium"),
        _("Thick"),
    }
    if value == nil then
        return strings[self.settings.toc_markers_width]:lower()
    end
    return {
        text = strings[value],
        checked_func = function()
            return self.settings.toc_markers_width == value
        end,
        callback = function()
            self.settings.toc_markers_width = value -- unscaled_size_check: ignore
            self:setTocMarkers()
            self:refreshFooter(true)
        end,
    }
end

function ReaderFooter:genProgressPercentageFormatMenuItems(value)
    local strings = {
        ["0"] = _("No decimal places (%1)"),
        ["1"] = _("1 decimal place (%1)"),
        ["2"] = _("2 decimal places (%1)"),
    }
    local progressPercentage = function(digits)
        local symbol_type = self.settings.item_prefix
        local prefix = symbol_prefix[symbol_type].percentage
        local string_percentage = "%." .. digits .. "f%%"
        if prefix then
            string_percentage = prefix .. " " .. string_percentage
        end
        return string_percentage:format(self:getBookProgress() * 100)
    end
    if value == nil then
        return progressPercentage(self.settings.progress_pct_format)
    end
    return {
        text_func = function()
            return T(strings[value], progressPercentage(value))
        end,
        checked_func = function()
            return self.settings.progress_pct_format == value
        end,
        callback = function()
            self.settings.progress_pct_format = value
            self:refreshFooter(true)
        end,
    }
end

function ReaderFooter:genItemSymbolsMenuItems(value)
    local strings = {
        icons         = C_("Status bar", "Icons"),
        letters       = C_("Status bar", "Letters"),
        compact_items = C_("Status bar", "Compact"),
    }
    if value == nil then
        return strings[self.settings.item_prefix]:lower()
    end
    return {
        text_func = function()
            local sym_tbl = {}
            for _, letter in pairs(symbol_prefix[value]) do
                table.insert(sym_tbl, letter)
            end
            return T("%1 (%2)", strings[value], table.concat(sym_tbl, " "))
        end,
        checked_func = function()
            return self.settings.item_prefix == value
        end,
        callback = function()
            self.settings.item_prefix = value
            if self.settings.items_separator == "none" then
                self.separator_width = nil
            end
            self:refreshFooter(true)
        end,
    }
end

function ReaderFooter:genItemSeparatorMenuItems(value)
    local strings = {
        bar    = _("Vertical bar (|)"),
        bullet = _("Bullet (•)"),
        dot    = _("Dot (·)"),
        none   = _("No separator"),
    }
    if value == nil then
        return strings[self.settings.items_separator]:lower()
    end
    return {
        text = strings[value],
        checked_func = function()
            return self.settings.items_separator == value
        end,
        callback = function()
            self.settings.items_separator = value
            self.separator_width = nil
            self:refreshFooter(true)
        end,
    }
end

function ReaderFooter:genItemMaxWidthMenuItems(title_text, item_text, setting)
    return {
        text_func = function()
            return T(item_text, self.settings[setting])
        end,
        callback = function(touchmenu_instance)
            local spin_widget = SpinWidget:new{
                title_text = title_text,
                info_text = _("Maximum percentage of screen width used for the item"),
                value = self.settings[setting],
                value_min = 10,
                value_max = 100,
                value_step = 5,
                value_hold_step = 20,
                unit = "%",
                default_value = self.default_settings[setting],
                keep_shown_on_apply = true,
                callback = function(spin)
                    self.settings[setting] = spin.value
                    self:refreshFooter(true, true)
                    touchmenu_instance:updateItems()
                end
            }
            UIManager:show(spin_widget)
        end,
        keep_menu_open = true,
    }
end

function ReaderFooter:genAlignmentMenuItems(value)
    local strings = {
        left   = _("Left"),
        center = _("Center"),
        right  = _("Right"),
    }
    if value == nil then
        return strings[self.settings.align]:lower()
    end
    return {
        text = strings[value],
        checked_func = function()
            return self.settings.align == value
        end,
        callback = function()
            self.settings.align = value
            self:refreshFooter(true)
        end,
    }
end

function ReaderFooter:buildPreset()
    return {
        footer = util.tableDeepCopy(self.settings),
        reader_footer_mode = self.mode,
        reader_footer_custom_text = self.custom_text,
        reader_footer_custom_text_repetitions = self.custom_text_repetitions,
    }
end

function ReaderFooter:loadPreset(preset)
    local old_text_font_size = self.settings.text_font_size
    local old_text_font_bold = self.settings.text_font_bold
    G_reader_settings:saveSetting("footer", util.tableDeepCopy(preset.footer))
    G_reader_settings:saveSetting("reader_footer_mode", preset.reader_footer_mode)
    G_reader_settings:saveSetting("reader_footer_custom_text", preset.reader_footer_custom_text)
    G_reader_settings:saveSetting("reader_footer_custom_text_repetitions", preset.reader_footer_custom_text_repetitions)
    self.settings = G_reader_settings:readSetting("footer")
    self.mode_index = self.settings.order or self.mode_index
    self.custom_text = preset.reader_footer_custom_text
    self.custom_text_repetitions = tonumber(preset.reader_footer_custom_text_repetitions)
    self:applyFooterMode(preset.reader_footer_mode)
    self:updateFooterTextGenerator()
    if old_text_font_size ~= self.settings.text_font_size or old_text_font_bold ~= self.settings.text_font_bold then
        self:updateFooterFont()
    else
        self.separator_width = nil
        self.filler_space_width = nil
    end
    self:setTocMarkers()
    self:refreshFooter(true, true)
end

function ReaderFooter:onLoadFooterPreset(preset_name)
    return Presets.onLoadPreset(self.preset_obj, preset_name, true)
end

function ReaderFooter.getPresets() -- for Dispatcher
    local footer_config = {
        presets = G_reader_settings:readSetting("footer_presets", {})
    }
    return Presets.getPresets(footer_config)
end

function ReaderFooter:addAdditionalFooterContent(content_func)
    table.insert(self.additional_footer_content, content_func)
end

function ReaderFooter:removeAdditionalFooterContent(content_func)
    for i, v in ipairs(self.additional_footer_content) do
        if v == content_func then
            table.remove(self.additional_footer_content, i)
            return true
        end
    end
end

-- this method will be updated at runtime based on user setting
function ReaderFooter:genFooterText() end

function ReaderFooter:getFittedText(text, max_width_pct)
    if text == nil or text == "" then
        return ""
    end
    local text_widget = TextWidget:new{
        text = text:gsub(" ", "\u{00A0}"), -- no-break-space
        max_width = self._saved_screen_width * max_width_pct * (1/100),
        face = self.footer_text_face,
        bold = self.settings.text_font_bold,
    }
    local fitted_text, add_ellipsis = text_widget:getFittedText()
    text_widget:free()
    if add_ellipsis then
        fitted_text = fitted_text .. "…"
    end
    return BD.auto(fitted_text)
end

function ReaderFooter:genSeparator()
    local strings = {
        bar    = " | ",
        bullet = " • ",
        dot    = " · ",
    }
    return strings[self.settings.items_separator]
        or (self.settings.item_prefix == "compact_items" and " " or "  ")
end

function ReaderFooter:genAllFooterText(gen_to_skip)
    local info = {}
    -- We need to BD.wrap() all items and separators, so we're
    -- sure they are laid out in our order (reversed in RTL),
    -- without ordering by the RTL Bidi algorithm.
    local count = 0 -- total number of visible items
    local skipped_idx, prev_had_merge
    for _, gen in ipairs(self.footerTextGenerators) do
        if gen == gen_to_skip then
            count = count + 1
            skipped_idx = count
            goto continue
        end
        -- Skip empty generators, so they don't generate bogus separators
        local text, merge = gen(self)
        if text and text ~= "" then
            count = count + 1
            if self.settings.item_prefix == "compact_items" and gen ~= footerTextGeneratorMap.dynamic_filler then
                -- remove whitespace from footer items if symbol_type is compact_items
                -- use a hair-space to avoid issues with RTL display
                text = text:gsub("%s", "\u{200A}")
            end
            -- if generator request a merge of this item, add it directly,
            -- i.e. no separator before and after the text then.
            if merge then
                local merge_pos = #info == 0 and 1 or #info
                info[merge_pos] = (info[merge_pos] or "") .. text
                prev_had_merge = true
            elseif prev_had_merge then
                info[#info] = info[#info] .. text
                prev_had_merge = false
            else
                table.insert(info, BD.wrap(text))
            end
        end
        ::continue::
    end
    return table.concat(info, BD.wrap(self:genSeparator())), skipped_idx ~= 1 and skipped_idx ~= count
end

function ReaderFooter:setTocMarkers(reset)
    if self.settings.disable_progress_bar or self.settings.progress_style_thin then return end
    if reset then
        self.progress_bar.ticks = nil
        self.pages = self.ui.document:getPageCount()
    end
    if self.settings.toc_markers and not self.settings.chapter_progress_bar then
        self.progress_bar.tick_width = Screen:scaleBySize(self.settings.toc_markers_width)
        if self.progress_bar.ticks ~= nil then -- already computed
            return
        end
        if self.ui.document:hasHiddenFlows() and self.pageno then
            local flow = self.ui.document:getPageFlow(self.pageno)
            self.progress_bar.ticks = {}
            if self.ui.toc then
                -- filter the ticks to show only those in the current flow
                for n, pageno in ipairs(self.ui.toc:getTocTicksFlattened()) do
                    if self.ui.document:getPageFlow(pageno) == flow then
                        table.insert(self.progress_bar.ticks, self.ui.document:getPageNumberInFlow(pageno))
                    end
                end
            end
            self.progress_bar.last = self.ui.document:getTotalPagesInFlow(flow)
        else
            if self.ui.toc then
                self.progress_bar.ticks = self.ui.toc:getTocTicksFlattened()
            end
            if self.view.view_mode == "page" then
                self.progress_bar.last = self.pages or self.ui.document:getPageCount()
            else
                -- in scroll mode, convert pages to positions
                if self.ui.toc then
                    self.progress_bar.ticks = {}
                    for n, pageno in ipairs(self.ui.toc:getTocTicksFlattened()) do
                        local idx = self.ui.toc:getTocIndexByPage(pageno)
                        local pos = self.ui.document:getPosFromXPointer(self.ui.toc.toc[idx].xpointer)
                        table.insert(self.progress_bar.ticks, pos)
                    end
                end
                self.progress_bar.last = self.ui.document.info.doc_height
            end
        end
    else
        self.progress_bar.ticks = nil
    end
    -- notify caller that UI needs update
    return true
end

function ReaderFooter:onUpdateFooter(force_repaint, full_repaint)
    if type(self.pageno) ~= "number" then return end
    if self.settings.chapter_progress_bar then
        if self.progress_bar.initial_pos_marker then
            if self.ui.toc:getNextChapter(self.pageno) == self.ui.toc:getNextChapter(self.initial_pageno) then
                self.progress_bar.initial_percentage = self:getChapterProgress(true, self.initial_pageno)
            else -- initial position is not in the current chapter
                self.progress_bar.initial_percentage = -1 -- do not draw initial position marker
            end
        end
        self.progress_bar:setPercentage(self:getChapterProgress(true))
    else
        self.progress_bar:setPercentage(self:getBookProgress())
    end
    self:updateFooterText(force_repaint, full_repaint)
end

function ReaderFooter:updateFooterFont()
    self.separator_width = nil
    self.filler_space_width = nil
    self.footer_text_face = Font:getFace(self.text_font_face, self.settings.text_font_size)
    self.footer_text:free()
    self.footer_text = TextWidget:new{
        text = self.footer_text.text,
        face = self.footer_text_face,
        bold = self.settings.text_font_bold,
    }
    self.text_container[1] = self.footer_text
end

-- updateFooterText will start as a noop. After onReaderReady event is
-- received, it will initialized as _updateFooterText below
function ReaderFooter:updateFooterText(force_repaint, full_repaint)
end

-- only call this function after document is fully loaded
function ReaderFooter:_updateFooterText(force_repaint, full_repaint)
    -- footer is invisible, we need neither a repaint nor a recompute, go away.
    if not self.view.footer_visible and not force_repaint and not full_repaint then
        return
    end

    local text = self:genFooterText() or ""
    for _, v in ipairs(self.additional_footer_content) do
        local value = v()
        if value and value ~= "" then
            text = text == "" and value or value .. self:genSeparator() .. text
        end
    end
    self.footer_text:setText(text)

    if self.settings.disable_progress_bar then
        if self.has_no_mode or text == "" then
            self.text_width = 0
            self.footer_text.height = 0
        else
            -- No progress bar, we're only constrained to fit inside self.footer_container
            self.footer_text:setMaxWidth(math.floor(self._saved_screen_width - 2 * self.horizontal_margin))
            self.text_width = self.footer_text:getSize().w
            self.footer_text.height = self.footer_text:getSize().h
        end
        self.progress_bar.height = 0
        self.progress_bar.width = 0
    elseif self.settings.progress_bar_position ~= "alongside" then
        local margins_width = 2 * Screen:scaleBySize(self.settings.progress_margin_width)
        if self.has_no_mode or text == "" then
            self.text_width = 0
            self.footer_text.height = 0
        else
            -- With a progress bar above or below us, we want to align ourselves to the bar's margins... iff text is centered.
            if self.settings.align == "center" then
                self.footer_text:setMaxWidth(math.floor(self._saved_screen_width - margins_width))
            else
                -- Otherwise, we have to constrain ourselves to the container, or weird shit happens.
                self.footer_text:setMaxWidth(math.floor(self._saved_screen_width - 2 * self.horizontal_margin))
            end
            self.text_width = self.footer_text:getSize().w
            self.footer_text.height = self.footer_text:getSize().h
        end
        self.progress_bar.width = math.floor(self._saved_screen_width - margins_width)
    else
        local margins_width = 2 * Screen:scaleBySize(self.settings.progress_margin_width)
        if self.has_no_mode or text == "" then
            self.text_width = 0
            self.footer_text.height = 0
        else
            -- Alongside a progress bar, it's the bar's width plus whatever's left.
            local text_max_available_ratio = (100 - self.settings.progress_bar_min_width_pct) * (1/100)
            self.footer_text:setMaxWidth(math.floor(text_max_available_ratio * self._saved_screen_width - margins_width - self.horizontal_margin))
            -- Add some spacing between the text and the bar
            self.text_width = self.footer_text:getSize().w + self.horizontal_margin
            self.footer_text.height = self.footer_text:getSize().h
        end
        self.progress_bar.width = math.floor(self._saved_screen_width - margins_width - self.text_width)
    end

    if self.separator_line then
        self.separator_line.dimen.w = self._saved_screen_width - 2 * self.horizontal_margin
    end
    self.text_container.dimen.w = self.text_width
    self.horizontal_group:resetLayout()
    -- NOTE: This is essentially preventing us from truly using "fast" for panning,
    --       since it'll get coalesced in the "fast" panning update, upgrading it to "ui".
    -- NOTE: That's assuming using "fast" for pans was a good idea, which, it turned out, not so much ;).
    -- NOTE: We skip repaints on page turns/pos update, as that's redundant (and slow).
    if force_repaint then
        -- If there was a visibility change, notify ReaderView
        if self.visibility_change then
            self.visibility_change = nil
            self.ui:handleEvent(Event:new("ReaderFooterVisibilityChange"))
        end

        -- NOTE: Getting the dimensions of the widget is impossible without having drawn it first,
        --       so, we'll fudge it if need be...
        --       i.e., when it's no longer visible, because there's nothing to draw ;).
        local refresh_dim = self.footer_content.dimen
        -- No more content...
        if not self.view.footer_visible and not refresh_dim then
            -- So, instead, rely on self:getHeight to compute self.footer_content's height early...
            refresh_dim = self.dimen
            refresh_dim.h = self:getHeight()
            refresh_dim.y = self._saved_screen_height - refresh_dim.h
        end
        -- If we're making the footer visible (or it already is), we don't need to repaint ReaderUI behind it
        if self.view.footer_visible and not full_repaint then
            -- Unfortunately, it's not a modal (we never show() it), so it's not in the window stack,
            -- instead, it's baked inside ReaderUI, so it gets slightly trickier...
            -- NOTE: self.view.footer -> self ;).

            -- c.f., ReaderView:paintTo()
            UIManager:widgetRepaint(self.view.footer, 0, 0)
            -- We've painted it first to ensure self.footer_content.dimen is sane
            UIManager:setDirty(nil, function()
                return self.view.currently_scrolling and "fast" or "ui", self.footer_content.dimen
            end)
        else
            -- If the footer is invisible or might be hidden behind another widget, we need to repaint the full ReaderUI stack.
            UIManager:setDirty(self.view.dialog, function()
                return self.view.currently_scrolling and "fast" or "ui", refresh_dim
            end)
        end
    end
end

-- Note: no need for :onDocumentRerendered(), ReaderToc will catch "DocumentRerendered"
-- and will then emit a "TocReset" after the new ToC is made.
function ReaderFooter:onTocReset()
    self:setTocMarkers(true)
    self:onUpdateFooter()
end

function ReaderFooter:onPageUpdate(pageno)
    local old_pageno = self.pageno
    self.pageno = pageno
    self.initial_pageno = self.initial_pageno or pageno
    self.pages = self.ui.document:getPageCount()
    self.ui.doc_settings:saveSetting("doc_pages", self.pages) -- for Book information
    if self.ui.document:hasHiddenFlows() then
        if old_pageno == nil then
            self:setTocMarkers(true)
        else
            local old_flow = self.ui.document:getPageFlow(old_pageno)
            local new_flow = self.ui.document:getPageFlow(pageno)
            if old_flow ~= new_flow then
                self:setTocMarkers(true)
            end
        end
    end
    self:onUpdateFooter()
end

function ReaderFooter:onPosUpdate(pos, pageno)
    self.pageno = pageno
    self.initial_pageno = self.initial_pageno or pageno
    self.pages = self.ui.document:getPageCount()
    self.ui.doc_settings:saveSetting("doc_pages", self.pages) -- for Book information
    self:onUpdateFooter()
end

function ReaderFooter:onReaderReady()
    self.ui.menu:registerToMainMenu(self)
    self:setupTouchZones()
    if self.settings.progress_margin then -- progress bar margins same as book margins
        if self.ui.paging then -- enforce default static margins
            self.settings.progress_margin_width = self.default_settings.progress_margin_width
        else -- current book margins
            local h_margins = self.ui.document.configurable.h_page_margins
            self.settings.progress_margin_width = math.floor((h_margins[1] + h_margins[2])/2)
        end
        self:updateFooterContainer()
    end
    self:resetLayout(self.settings.progress_margin) -- set widget dimen
    if not self.ui.document:hasHiddenFlows() then -- otherwise will be done in the first onPageUpdate()
        self:setTocMarkers()
    end
    self.updateFooterText = self._updateFooterText
    self:rescheduleFooterAutoRefreshIfNeeded()
end

function ReaderFooter:applyFooterMode(mode)
    if mode ~= nil then self.mode = mode end
    local prev_visible_state = self.view.footer_visible
    self.view.footer_visible = (self.mode ~= self.mode_list.off)

    -- NOTE: _updateFooterText won't actually run the text generator(s) when hidden ;).

    -- We're hidden, disable text generation entirely
    if not self.view.footer_visible then
        self.genFooterText = footerTextGeneratorMap.empty
    else
        if self.settings.all_at_once then
            -- If all-at-once is enabled, we only have toggle from empty to All.
            self.genFooterText = self.genAllFooterText
        else
            -- Otherwise, switch to the right text generator for the new mode
            local mode_name = self.mode_index[self.mode]
            if not self.settings[mode_name] or self.has_no_mode then
                -- all modes disabled, only show progress bar
                mode_name = "empty"
            end
            self.genFooterText = footerTextGeneratorMap[mode_name]
        end
    end

    -- If we changed visibility state at runtime (as opposed to during init), better make sure the layout has been reset...
    if prev_visible_state ~= nil and self.view.footer_visible ~= prev_visible_state then
        self:updateFooterContainer()
        -- NOTE: _updateFooterText does a resetLayout, but not a forced one!
        self:resetLayout(true)
        -- Flag _updateFooterText to notify ReaderView to recalculate the visible_area!
        self.visibility_change = true
    end
end

function ReaderFooter:onEnterFlippingMode()
    self.orig_mode = self.mode
    self:applyFooterMode(self.mode_list.page_progress)
    self:rescheduleFooterAutoRefreshIfNeeded()
end

function ReaderFooter:onExitFlippingMode()
    self:applyFooterMode(self.orig_mode)
    self:rescheduleFooterAutoRefreshIfNeeded()
end

function ReaderFooter:TapFooter(ges)
    if self.view.flipping_visible and ges then
        local pos = ges.pos
        local dimen = self.progress_bar.dimen
        -- if reader footer is not drawn before the dimen value should be nil
        if dimen then
            local percentage = (pos.x - dimen.x)/dimen.w
            self.ui:handleEvent(Event:new("GotoPercentage", percentage))
        end
        self:onUpdateFooter(true)
        return true
    end
    if self.settings.lock_tap then return end
    return self:onToggleFooterMode()
end

function ReaderFooter:onToggleFooterMode()
    if self.has_no_mode and self.settings.disable_progress_bar then return end
    if self.settings.all_at_once or self.has_no_mode then
        if self.mode >= 1 then
            self.mode = self.mode_list.off
        else
            self.mode = self.mode_list.page_progress
        end
    else
        self.mode = (self.mode + 1) % self.mode_nb
        for i, m in ipairs(self.mode_index) do
            if self.mode == self.mode_list.off then break end
            if self.mode == i then
                if self.settings[m] then
                    break
                else
                    self.mode = (self.mode + 1) % self.mode_nb
                end
            end
        end
    end
    self:applyFooterMode()
    G_reader_settings:saveSetting("reader_footer_mode", self.mode)
    self:onUpdateFooter(true)
    self:rescheduleFooterAutoRefreshIfNeeded()
    return true
end

function ReaderFooter:onToggleChapterProgressBar()
    self.settings.chapter_progress_bar = not self.settings.chapter_progress_bar
    self:setTocMarkers()
    if self.progress_bar.initial_pos_marker and not self.settings.chapter_progress_bar then
        self.progress_bar.initial_percentage = self.initial_pageno / self.pages
    end
    self:refreshFooter(true)
end

<<<<<<< HEAD
function ReaderFooter:onToggleUILayoutMiroring()
    self.progress_bar.invert_direction = not self.progress_bar.invert_direction
    self:refreshFooter(true)
=======
function ReaderFooter:setUILayoutMiroring(invert_direction)
    if self.progress_bar then
        self.progress_bar.invert_direction = invert_direction
        self:maybeUpdateFooter()
    end
>>>>>>> 93bd4ed6
end

function ReaderFooter:getBookProgress()
    if self.ui.document:hasHiddenFlows() then
        local flow = self.ui.document:getPageFlow(self.pageno)
        local page = self.ui.document:getPageNumberInFlow(self.pageno)
        local pages = self.ui.document:getTotalPagesInFlow(flow)
        return page / pages
    end
    return self.pageno / self.pages
end

function ReaderFooter:getChapterProgress(get_percentage, pageno)
    pageno = pageno or self.pageno
    local current = self.ui.toc:getChapterPagesDone(pageno)
    -- We want a page number, not a page read count
    if current then
        current = current + 1
    else
        current = pageno
        if self.ui.document:hasHiddenFlows() then
            current = self.ui.document:getPageNumberInFlow(pageno)
        end
    end
    local total = self.ui.toc:getChapterPageCount(pageno) or self.pages
    if get_percentage then
        return current / total
    end
    return current .. " ⁄⁄ " .. total
end

function ReaderFooter:onHoldFooter(ges)
    -- We're higher priority than readerhighlight_hold, so, make sure we fall through properly...
    if not self.settings.skim_widget_on_hold then
        return
    end
    if not self.view.footer_visible then
        return
    end
    if not self.footer_content.dimen or not self.footer_content.dimen:contains(ges.pos) then
        -- We held outside the footer: meep!
        return
    end

    -- We're good, make sure we stop the event from going to readerhighlight_hold
    self.ui:handleEvent(Event:new("ShowSkimtoDialog"))
    return true
end

function ReaderFooter:refreshFooter(refresh, signal)
    self:updateFooterContainer()
    self:resetLayout(true)
    -- If we signal, the event we send will trigger a full repaint anyway, so we should be able to skip this one.
    -- We *do* need to ensure we at least re-compute the footer layout, though, especially when going from visible to invisible...
    self:onUpdateFooter(refresh and not signal, refresh and signal)
    if signal then
        if self.ui.document.provider == "crengine" then
            -- This will ultimately trigger an UpdatePos, hence a ReaderUI repaint.
            self.ui:handleEvent(Event:new("SetPageBottomMargin", self.ui.document.configurable.b_page_margin))
        else
            -- No fancy chain of events outside of CRe, just ask for a ReaderUI repaint ourselves ;).
            UIManager:setDirty(self.view.dialog, "partial")
        end
    end
end

function ReaderFooter:onResume()
    -- Reset the initial marker, if any
    if self.progress_bar and self.progress_bar.initial_pos_marker then
        self.initial_pageno = self.pageno
        self.progress_bar.initial_percentage = self.progress_bar.percentage
    end

    -- Don't repaint the footer until OutOfScreenSaver if screensaver_delay is enabled...
    local screensaver_delay = G_reader_settings:readSetting("screensaver_delay")
    if screensaver_delay and screensaver_delay ~= "disable" then
        self._delayed_screensaver = true
        return
    end

    -- Maybe perform a footer repaint on resume if it was visible.
    self:maybeUpdateFooter()
    self:rescheduleFooterAutoRefreshIfNeeded()
end

function ReaderFooter:onOutOfScreenSaver()
    if not self._delayed_screensaver then
        return
    end

    self._delayed_screensaver = nil
    -- Maybe perform a footer repaint on resume if it was visible.
    self:maybeUpdateFooter()
    self:rescheduleFooterAutoRefreshIfNeeded()
end

ReaderFooter.onSuspend       = ReaderFooter.unscheduleFooterAutoRefresh
ReaderFooter.onCloseDocument = ReaderFooter.unscheduleFooterAutoRefresh

-- Used by event handlers that can trip without direct UI interaction...
function ReaderFooter:maybeUpdateFooter()
    -- ...so we need to avoid stomping over unsuspecting widgets (usually, ScreenSaver).
    self:onUpdateFooter(self:shouldBeRepainted())
end

ReaderFooter.onFrontlightStateChanged = ReaderFooter.maybeUpdateFooter
ReaderFooter.onCharging    = ReaderFooter.maybeUpdateFooter
ReaderFooter.onNotCharging = ReaderFooter.maybeUpdateFooter

function ReaderFooter:onNetworkConnected()
    if self.settings.wifi_status then
        self:maybeUpdateFooter()
    end
end
ReaderFooter.onNetworkDisconnected = ReaderFooter.onNetworkConnected

function ReaderFooter:onSwapPageTurnButtons()
    if self.settings.page_turning_inverted then
        -- We may receive the event *before* DeviceListener, so delay this to make sure it had a chance to actually swap the settings.
        -- Also delay it further to avoid screwing with TouchMenu highlights...
        UIManager:scheduleIn(0.5, self.maybeUpdateFooter, self)
    end
end
ReaderFooter.onToggleReadingOrder = ReaderFooter.onSwapPageTurnButtons

function ReaderFooter:onSetDimensions()
    self:updateFooterContainer()
    self:resetLayout(true)
end
ReaderFooter.onScreenResize = ReaderFooter.onSetDimensions

function ReaderFooter:onSetPageHorizMargins(h_margins)
    if self.settings.progress_margin then
        self.settings.progress_margin_width = math.floor((h_margins[1] + h_margins[2])/2)
        self:refreshFooter(true)
    end
end

function ReaderFooter:onTimeFormatChanged()
    self:refreshFooter(true, true)
end

function ReaderFooter:onBookMetadataChanged(prop_updated)
    if prop_updated and (prop_updated.metadata_key_updated == "title" or prop_updated.metadata_key_updated == "authors") then
        self:maybeUpdateFooter()
    end
end

function ReaderFooter:onRefreshAdditionalContent()
    if #self.additional_footer_content > 0 then
        -- Can be sent an any time, so we need to be careful about the repaint/refresh
        self:maybeUpdateFooter()
    end
end

function ReaderFooter:onCloseWidget()
    self:free()
end

return ReaderFooter<|MERGE_RESOLUTION|>--- conflicted
+++ resolved
@@ -2405,17 +2405,11 @@
     self:refreshFooter(true)
 end
 
-<<<<<<< HEAD
-function ReaderFooter:onToggleUILayoutMiroring()
-    self.progress_bar.invert_direction = not self.progress_bar.invert_direction
-    self:refreshFooter(true)
-=======
 function ReaderFooter:setUILayoutMiroring(invert_direction)
     if self.progress_bar then
         self.progress_bar.invert_direction = invert_direction
         self:maybeUpdateFooter()
     end
->>>>>>> 93bd4ed6
 end
 
 function ReaderFooter:getBookProgress()
