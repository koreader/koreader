local Blitbuffer = require("ffi/blitbuffer")
local BottomContainer = require("ui/widget/container/bottomcontainer")
local CenterContainer = require("ui/widget/container/centercontainer")
local Device = require("device")
local Event = require("ui/event")
local Font = require("ui/font")
local FrameContainer = require("ui/widget/container/framecontainer")
local Geom = require("ui/geometry")
local HorizontalGroup = require("ui/widget/horizontalgroup")
local HorizontalSpan = require("ui/widget/horizontalspan")
local LeftContainer = require("ui/widget/container/leftcontainer")
local LineWidget = require("ui/widget/linewidget")
local ProgressWidget = require("ui/widget/progresswidget")
local RightContainer = require("ui/widget/container/rightcontainer")
local Size = require("ui/size")
local TextWidget = require("ui/widget/textwidget")
local UIManager = require("ui/uimanager")
local VerticalGroup = require("ui/widget/verticalgroup")
local VerticalSpan = require("ui/widget/verticalspan")
local WidgetContainer = require("ui/widget/container/widgetcontainer")
local util = require("util")
local T = require("ffi/util").template
local _ = require("gettext")
local Screen = Device.screen

local MODE = {
    off = 0,
    page_progress = 1,
    time = 2,
    pages_left = 3,
    battery = 4,
    percentage = 5,
    book_time_to_read = 6,
    chapter_time_to_read = 7,
    frontlight = 8,
    mem_usage = 9,
    wifi_status = 10,
}

local symbol_prefix = {
    letters = {
        time = nil,
        pages_left = "=>",
        battery = "B:",
        percentage = "R:",
        book_time_to_read = "TB:",
        chapter_time_to_read = "TC:",
        frontlight = "L:",
        mem_usage = "M:",
        wifi_status = "W:",
    },
    icons = {
        time = "⌚",
        pages_left = "⇒",
        battery = "⚡",
        percentage = "⤠",
        book_time_to_read = "⏳",
        chapter_time_to_read = "⤻",
        frontlight = "☼",
        mem_usage = "≡",
        wifi_status = "⚟",
    }
}

-- functions that generates footer text for each mode
local footerTextGeneratorMap = {
    empty = function() return "" end,
    frontlight = function(footer)
        local symbol_type = footer.settings.item_prefix or "icons"
        local prefix = symbol_prefix[symbol_type].frontlight
        local powerd = Device:getPowerDevice()
        if powerd:isFrontlightOn() then
            if Device:isCervantes() or Device:isKobo() then
                return (prefix .. " %d%%"):format(powerd:frontlightIntensity())
            else
                return (prefix .. " %d"):format(powerd:frontlightIntensity())
            end
        else
            return T(_("%1 Off"), prefix)
        end
    end,
    battery = function(footer)
        local symbol_type = footer.settings.item_prefix or "icons"
        local prefix = symbol_prefix[symbol_type].battery
        local powerd = Device:getPowerDevice()
        return prefix .. " " .. (powerd:isCharging() and "+" or "") .. powerd:getCapacity() .. "%"
    end,
    time = function(footer)
        local symbol_type = footer.settings.item_prefix or "icons"
        local prefix = symbol_prefix[symbol_type].time
        local clock
        if footer.settings.time_format == "12" then
            clock = os.date("%I:%M%p")
        else
            clock = os.date("%H:%M")
        end
        if not prefix then
            return clock
        else
            return prefix .. " " .. clock
        end
    end,
    page_progress = function(footer)
        if footer.pageno then
            return ("%d / %d"):format(footer.pageno, footer.pages)
        elseif footer.position then
            return ("%d / %d"):format(footer.position, footer.doc_height)
        end
    end,
    pages_left = function(footer)
        local symbol_type = footer.settings.item_prefix or "icons"
        local prefix = symbol_prefix[symbol_type].pages_left
        local left = footer.ui.toc:getChapterPagesLeft(
            footer.pageno, footer.toc_level)
        return prefix .. " " .. (left and left or footer.pages - footer.pageno)
    end,
    percentage = function(footer)
        local symbol_type = footer.settings.item_prefix or "icons"
        local prefix = symbol_prefix[symbol_type].percentage
        local digits = footer.settings.progress_pct_format or "0"
        local string_percentage
        if not prefix then
            string_percentage = "%." .. digits .. "f%%"
        else
            string_percentage = prefix .. " %." .. digits .. "f%%"
        end
        return string_percentage:format(footer.progress_bar.percentage * 100)
    end,
    book_time_to_read = function(footer)
        local symbol_type = footer.settings.item_prefix or "icons"
        local prefix = symbol_prefix[symbol_type].book_time_to_read
        local current_page
        if footer.view.document.info.has_pages then
            current_page = footer.ui.paging.current_page
        else
            current_page = footer.view.document:getCurrentPage()
        end
        return footer:getDataFromStatistics(prefix .. " ", footer.pages - current_page)
    end,
    chapter_time_to_read = function(footer)
        local symbol_type = footer.settings.item_prefix or "icons"
        local prefix = symbol_prefix[symbol_type].chapter_time_to_read
        local left = footer.ui.toc:getChapterPagesLeft(
            footer.pageno, footer.toc_level)
        return footer:getDataFromStatistics(
            prefix .. " ", (left and left or footer.pages - footer.pageno))
    end,
    mem_usage = function(footer)
        local symbol_type = footer.settings.item_prefix or "icons"
        local prefix = symbol_prefix[symbol_type].mem_usage
        local statm = io.open("/proc/self/statm", "r")
        if statm then
            local infos = statm:read("*all")
            statm:close()
            local rss = infos:match("^%S+ (%S+) ")
            -- we got the nb of 4Kb-pages used, that we convert to Mb
            rss = math.floor(tonumber(rss) * 4096 / 1024 / 1024)
            return (prefix .. " %d"):format(rss)
        end
        return ""
    end,
    wifi_status = function(footer)
        local symbol_type = footer.settings.item_prefix or "icons"
        local prefix = symbol_prefix[symbol_type].wifi_status
        local NetworkMgr = require("ui/network/manager")
        if NetworkMgr:isWifiOn() then
            return T(_("%1 On"), prefix)
        else
            return T(_("%1 Off"), prefix)
        end
    end,
}

local ReaderFooter = WidgetContainer:extend{
    mode = MODE.page_progress,
    pageno = nil,
    pages = nil,
    toc_level = 0,
    progress_percentage = 0.0,
    footer_text = nil,
    text_font_face = "ffont",
    text_font_size = DMINIBAR_FONT_SIZE,
    height = Screen:scaleBySize(DMINIBAR_CONTAINER_HEIGHT),
    horizontal_margin = Screen:scaleBySize(10),
    text_left_margin = Screen:scaleBySize(10),
    bottom_padding = Screen:scaleBySize(1),
    settings = {},
    -- added to expose them to unit tests
    textGeneratorMap = footerTextGeneratorMap,
}

function ReaderFooter:init()
    self.settings = G_reader_settings:readSetting("footer") or {
        -- enable progress bar by default
        -- disable_progress_bar = true,
        disabled = false,
        all_at_once = false,
        reclaim_height = false,
        toc_markers = true,
        battery = true,
        time = true,
        page_progress = true,
        pages_left = true,
        percentage = true,
        book_time_to_read = true,
        chapter_time_to_read = true,
        frontlight = false,
        mem_usage = false,
        wifi_status = false,
        item_prefix = "icons"
    }

    if not self.settings.order then
        self.mode_nb = 0
        self.mode_index = {}
        local mode_tbl = {}
        for k,v in pairs(MODE) do
            mode_tbl[v] = k
        end
        local mode_name
        for i = 0, #mode_tbl do
            mode_name = mode_tbl[i]
            if mode_name == "wifi_status" and not Device:isAndroid() then
                do end -- luacheck: ignore 541
            elseif mode_name == "frontlight" and not Device:hasFrontlight() then
                do end -- luacheck: ignore 541
            else
                self.mode_index[self.mode_nb] = mode_name
                self.mode_nb = self.mode_nb + 1
            end
        end
    else
        self.mode_index = self.settings.order
        self.mode_nb = #self.mode_index
    end
    -- default margin (like self.horizontal_margin)
    if not self.settings.progress_margin_width  then
        self.settings.progress_margin_width = 10
    end
    self.mode_list = {}
    for i = 0, #self.mode_index do
        self.mode_list[self.mode_index[i]] = i
    end
    if self.settings.disabled then
        -- footer featuren disabled completely, stop initialization now
        self:disableFooter()
        return
    end

    self.pageno = self.view.state.page
    self.has_no_mode = true
    self.reclaim_height = self.settings.reclaim_height or false
    for _, m in ipairs(self.mode_index) do
        if self.settings[m] then
            self.has_no_mode = false
            break
        end
    end

    self.footer_text = TextWidget:new{
        text = '',
        face = Font:getFace(self.text_font_face, self.text_font_size),
    }
    -- all width related values will be initialized in self:resetLayout()
    self.text_width = 0
    self.progress_bar = ProgressWidget:new{
        width = nil,
        height = nil,
        percentage = self.progress_percentage,
        tick_width = DMINIBAR_TOC_MARKER_WIDTH,
        ticks = nil, -- ticks will be populated in self:updateFooterText
        last = nil, -- last will be initialized in self:updateFooterText
    }

    if self.settings.progress_style_thin then
        self.progress_bar.margin_h = 0
        self.progress_bar.margin_v = 0
        self.progress_bar.bordersize = 0
        self.progress_bar.radius = 0
        self.progress_bar.bgcolor = Blitbuffer.COLOR_GRAY
    end

    self.text_container = RightContainer:new{
        dimen = Geom:new{ w = 0, h = self.height },
        self.footer_text,
    }

    self:updateFooterContainer()

    self.mode = G_reader_settings:readSetting("reader_footer_mode") or self.mode
    if self.has_no_mode and self.settings.disable_progress_bar then
        self.mode = self.mode_list.off
        self.view.footer_visible = false
        self:resetLayout()
    end
    if self.settings.all_at_once then
        self.view.footer_visible = (self.mode ~= self.mode_list.off)
        self:updateFooterTextGenerator()
    else
        self:applyFooterMode()
    end
    if self.settings.auto_refresh_time then
        self:setupAutoRefreshTime()
    end
end

function ReaderFooter:updateFooterContainer()
    local margin_span = HorizontalSpan:new{ width = self.horizontal_margin }
    self.vertical_frame = VerticalGroup:new{}
    if self.settings.bottom_horizontal_separator then
        self.separator_line = LineWidget:new{
            dimen = Geom:new{
                w = 0,
                h = Size.line.medium,
            }
        }
        local vertical_span = VerticalSpan:new{width = self.bottom_padding *2}
        table.insert(self.vertical_frame, self.separator_line)
        table.insert(self.vertical_frame, vertical_span)
    end
    if self.settings.progress_bar_separate_line and not self.settings.disable_progress_bar then
        self.horizontal_group = HorizontalGroup:new{
            margin_span,
            self.text_container,
            margin_span,
        }
        local vertical_span = VerticalSpan:new{width = self.bottom_padding *2}
        table.insert(self.vertical_frame, self.progress_bar)
        table.insert(self.vertical_frame, vertical_span)
    elseif self.settings.progress_bar_bottom and not self.settings.disable_progress_bar then
        self.horizontal_group = HorizontalGroup:new{
            margin_span,
            self.text_container,
            margin_span,
        }
    else
        self.horizontal_group = HorizontalGroup:new{
            margin_span,
            self.progress_bar,
            self.text_container,
            margin_span,
        }
    end

    if self.settings.align == "left" then
        self.footer_container = LeftContainer:new{
            dimen = Geom:new{ w = 0, h = self.height },
            self.horizontal_group
        }
    elseif self.settings.align == "right" then
        self.footer_container = RightContainer:new{
            dimen = Geom:new{ w = 0, h = self.height },
            self.horizontal_group
        }
    else
        self.footer_container = CenterContainer:new{
            dimen = Geom:new{ w = 0, h = self.height },
            self.horizontal_group
        }
    end

    table.insert(self.vertical_frame, self.footer_container)

    if self.settings.progress_bar_bottom and not self.settings.disable_progress_bar then
        table.insert(self.vertical_frame, self.progress_bar)
    end
    self.footer_content = FrameContainer:new{
        self.vertical_frame,
        background = Blitbuffer.COLOR_WHITE,
        bordersize = 0,
        padding = 0,
        padding_bottom = self.bottom_padding,
    }

    self.footer_positioner = BottomContainer:new{
        dimen = Geom:new{},
        self.footer_content,
    }
    self[1] = self.footer_positioner
end

function ReaderFooter:setupAutoRefreshTime()
    if not self.autoRefreshTime then
        self.autoRefreshTime = function()
            self:updateFooter(true)
            UIManager:scheduleIn(61 - tonumber(os.date("%S")), self.autoRefreshTime)
        end
    end
    self.onCloseDocument = function()
        UIManager:unschedule(self.autoRefreshTime)
    end
    UIManager:scheduleIn(61 - tonumber(os.date("%S")), self.autoRefreshTime)
end

function ReaderFooter:setupTouchZones()
    if not Device:isTouchDevice() then return end
    local footer_screen_zone = {
        ratio_x = DTAP_ZONE_MINIBAR.x, ratio_y = DTAP_ZONE_MINIBAR.y,
        ratio_w = DTAP_ZONE_MINIBAR.w, ratio_h = DTAP_ZONE_MINIBAR.h,
    }
    self.ui:registerTouchZones({
        {
            id = "readerfooter_tap",
            ges = "tap",
            screen_zone = footer_screen_zone,
            handler = function(ges) return self:onTapFooter(ges) end,
            overrides = {
                "tap_forward",
                "tap_backward",
                "readerconfigmenu_tap",
            },
        },
        {
            id = "readerfooter_hold",
            ges = "hold",
            screen_zone = footer_screen_zone,
            handler = function() return self:onHoldFooter() end,
            overrides = {
                "readerhighlight_hold",
            },
        },
    })
end

-- call this method whenever the screen size changes
function ReaderFooter:resetLayout(force_reset)
    local new_screen_width = Screen:getWidth()
    local new_screen_height = Screen:getHeight()
    if new_screen_width == self._saved_screen_width
        and new_screen_height == self._saved_screen_height and not force_reset then return end

    if self.settings.disable_progress_bar then
        self.progress_bar.width = 0
    elseif self.settings.progress_bar_separate_line or self.settings.progress_bar_bottom then
        self.progress_bar.width = math.floor(new_screen_width - 2 * Screen:scaleBySize(self.settings.progress_margin_width))
    else
        self.progress_bar.width = math.floor(
            new_screen_width - self.text_width - self.horizontal_margin*2)
    end
    if self.separator_line then
        self.separator_line.dimen.w = new_screen_width - 2 * self.horizontal_margin
    end
    local bar_height
    if self.settings.progress_style_thin then
        bar_height = self.settings.progress_style_thin_height or 3
    else
        bar_height = self.settings.progress_style_thick_height or 7
    end
    self.progress_bar.height = Screen:scaleBySize(bar_height)

    self.horizontal_group:resetLayout()
    self.footer_positioner.dimen.w = new_screen_width
    self.footer_positioner.dimen.h = new_screen_height
    self.footer_container.dimen.w = new_screen_width
    self.dimen = self.footer_positioner:getSize()

    self._saved_screen_width = new_screen_width
    self._saved_screen_height = new_screen_height
end

function ReaderFooter:getHeight()
    if self.footer_content then
        return self.footer_content:getSize().h
    else
        return 0
    end
end

function ReaderFooter:disableFooter()
    self.onReaderReady = function() end
    self.resetLayout = function() end
    self.onCloseDocument = nil
    self.onPageUpdate = function() end
    self.onPosUpdate = function() end
    self.onUpdatePos = function() end
    self.onSetStatusLine = function() end
    self.mode = self.mode_list.off
    self.view.footer_visible = false
end

function ReaderFooter:updateFooterTextGenerator()
    local footerTextGenerators = {}
    for i, m in pairs(self.mode_index) do
        if self.settings[m] then
            table.insert(footerTextGenerators,
                         footerTextGeneratorMap[m])
            if not self.settings.all_at_once then
                -- if not show all at once, then one is enough
                self.mode = i
                break
            end
        end
    end
    if #footerTextGenerators == 0 then
        -- all modes are disabled
        self.genFooterText = footerTextGeneratorMap.empty
    elseif #footerTextGenerators == 1 then
        -- there is only one mode enabled, simplify the generator
        -- function to that one
        self.genFooterText = footerTextGenerators[1]
    else
        self.footerTextGenerators = footerTextGenerators
        self.genFooterText = self.genAllFooterText
    end
    -- notify caller that UI needs update
    return true
end

function ReaderFooter:progressPercentage(digits)
    local symbol_type = self.settings.item_prefix or "icons"
    local prefix = symbol_prefix[symbol_type].percentage

    local string_percentage
    if not prefix then
        string_percentage = "%." .. digits .. "f%%"
    else
        string_percentage = prefix .. " %." .. digits .. "f%%"
    end
    return string_percentage:format(self.progress_bar.percentage * 100)
end

function ReaderFooter:textOptionTitles(option)
    local symbol = self.settings.item_prefix or "icons"
    local option_titles = {
        all_at_once = _("Show all at once"),
        reclaim_height = _("Reclaim bar height from bottom margin"),
        page_progress = T(_("Current page (%1)"), "/"),
        time = symbol_prefix[symbol].time
            and T(_("Current time (%1)"), symbol_prefix[symbol].time) or _("Current time"),
        pages_left = T(_("Pages left in chapter (%1)"), symbol_prefix[symbol].pages_left),
        battery = T(_("Battery status (%1)"), symbol_prefix[symbol].battery),
        percentage = symbol_prefix[symbol].percentage
            and T(_("Progress percentage (%1)"), symbol_prefix[symbol].percentage) or ("Progress percentage"),
        book_time_to_read = T(_("Book time to read (%1)"),symbol_prefix[symbol].book_time_to_read),
        chapter_time_to_read = T(_("Chapter time to read (%1)"), symbol_prefix[symbol].chapter_time_to_read),
        frontlight = T(_("Frontlight level (%1)"), symbol_prefix[symbol].frontlight),
        mem_usage = T(_("KOReader memory usage (%1)"), symbol_prefix[symbol].mem_usage),
        wifi_status = T(_("Wi-Fi status (%1)"), symbol_prefix[symbol].wifi_status),
    }
    return option_titles[option]
end

function ReaderFooter:addToMainMenu(menu_items)
    local sub_items = {}
    menu_items.status_bar = {
        text = _("Status bar"),
        sub_item_table = sub_items,
    }

    -- menu item to fake footer tapping when touch area is disabled
    if Geom:new{
           x = DTAP_ZONE_MINIBAR.x,
           y = DTAP_ZONE_MINIBAR.y,
           w = DTAP_ZONE_MINIBAR.w,
           h = DTAP_ZONE_MINIBAR.h
       }:area() == 0 then
        table.insert(sub_items, {
            text = _("Toggle mode"),
            enabled_func = function()
                return not self.view.flipping_visible
            end,
            callback = function() self:onTapFooter() end,
        })
    end

    local getMinibarOption = function(option, callback)
        return {
            text_func = function()
                return self:textOptionTitles(option)
            end,
            checked_func = function()
                return self.settings[option] == true
            end,
            callback = function()
                self.settings[option] = not self.settings[option]
                G_reader_settings:saveSetting("footer", self.settings)
                -- only case that we don't need a UI update is enable/disable
                -- non-current mode when all_at_once is disabled.
                local should_update = false
                local first_enabled_mode_num
                local prev_has_no_mode = self.has_no_mode
                local prev_reclaim_height = self.reclaim_height
                self.has_no_mode = true
                for mode_num, m in pairs(self.mode_index) do
                    if self.settings[m] then
                        first_enabled_mode_num = mode_num
                        self.has_no_mode = false
                        break
                    end
                end
                self.reclaim_height = self.settings.reclaim_height or false
                -- refresh margins position
                if self.has_no_mode then
                    self.ui:handleEvent(Event:new("SetPageBottomMargin", self.view.document.configurable.b_page_margin))
                    self.genFooterText = footerTextGeneratorMap.empty
                    self.mode = self.mode_list.off
                elseif prev_has_no_mode then
                    self.ui:handleEvent(Event:new("SetPageBottomMargin", self.view.document.configurable.b_page_margin))
                    G_reader_settings:saveSetting("reader_footer_mode", first_enabled_mode_num)
                elseif self.reclaim_height ~= prev_reclaim_height then
                    self.ui:handleEvent(Event:new("SetPageBottomMargin", self.view.document.configurable.b_page_margin))
                    should_update = true
                end
                if callback then
                    should_update = callback(self)
                elseif self.settings.all_at_once then
                    should_update = self:updateFooterTextGenerator()
                elseif (self.mode_list[option] == self.mode and self.settings[option] == false)
                        or (prev_has_no_mode ~= self.has_no_mode) then
                    -- current mode got disabled, redraw footer with other
                    -- enabled modes. if all modes are disabled, then only show
                    -- progress bar
                    if not self.has_no_mode then
                        self.mode = first_enabled_mode_num
                    end
                    should_update = true
                    self:applyFooterMode()
                end
                if should_update then
                    self:updateFooter()
                    UIManager:setDirty(nil, "ui")
                end
            end,
        }
    end
    table.insert(sub_items, {
        text = _("Settings"),
        sub_item_table = {
            {
                text = _("Sort items"),
                callback = function()
                    local item_table = {}
                    for i=1, #self.mode_index do
                        table.insert(item_table, {text = self:textOptionTitles(self.mode_index[i]), label = self.mode_index[i]})
                    end
                    local SortWidget = require("ui/widget/sortwidget")
                    local sort_item
                    sort_item = SortWidget:new{
                        title = _("Sort footer items"),
                        item_table = item_table,
                        callback = function()
                            for i=1, #sort_item.item_table do
                                self.mode_index[i] = sort_item.item_table[i].label
                            end
                            self.settings.order = self.mode_index
                            G_reader_settings:saveSetting("footer", self.settings)
                            self:updateFooterTextGenerator()
                            self:updateFooter()
                            UIManager:setDirty(nil, "ui")
                        end
                    }
                    UIManager:show(sort_item)
                end,
            },
            getMinibarOption("all_at_once", self.updateFooterTextGenerator),
            getMinibarOption("reclaim_height"),
            {
                text = _("Auto refresh time"),
                checked_func = function()
                    return self.settings.auto_refresh_time == true
                end,
                -- only enable auto refresh when time is shown
                enabled_func = function() return self.settings.time end,
                callback = function()
                    self.settings.auto_refresh_time = not self.settings.auto_refresh_time
                    G_reader_settings:saveSetting("footer", self.settings)
                    if self.settings.auto_refresh_time then
                        self:setupAutoRefreshTime()
                    else
                        UIManager:unschedule(self.autoRefreshTime)
                        self.onCloseDocument = nil
                    end
                end
            },
            {
                text = _("Show footer separator"),
                separator = true,
                checked_func = function()
                    return self.settings.bottom_horizontal_separator
                end,
                callback = function()
                    self.settings.bottom_horizontal_separator = not self.settings.bottom_horizontal_separator
                    self:refreshFooter()
                    self.ui:handleEvent(Event:new("SetPageBottomMargin", self.view.document.configurable.b_page_margin))
                    UIManager:setDirty(nil, "ui")
                end,
            },
            {
                text = _("Alignment"),
                enabled_func = function()
                    return self.settings.disable_progress_bar or self.settings.progress_bar_separate_line or self.settings.progress_bar_bottom
                end,
                sub_item_table = {
                    {
                        text = _("Center"),
                        checked_func = function()
                            return self.settings.align == "center" or self.settings.align == nil
                        end,
                        callback = function()
                            self.settings.align = "center"
                            self:refreshFooter()
                            UIManager:setDirty(nil, "ui")
                        end,
                    },
                    {
                        text = _("Left"),
                        checked_func = function()
                            return self.settings.align == "left"
                        end,
                        callback = function()
                            self.settings.align = "left"
                            self:refreshFooter()
                            UIManager:setDirty(nil, "ui")
                        end,
                    },
                    {
                        text = _("Right"),
                        checked_func = function()
                            return self.settings.align == "right"
                        end,
                        callback = function()
                            self.settings.align = "right"
                            self:refreshFooter()
                            UIManager:setDirty(nil, "ui")
                        end,
                    },
                }
            },
            {
                text = _("Prefix"),
                sub_item_table = {
                    {
                        text_func = function()
                            local sym_tbl = {}
                            for _, letter in pairs(symbol_prefix.icons) do
                                table.insert(sym_tbl, letter)
                            end
                            return T(_("Icons (%1)"), table.concat(sym_tbl, " "))
                        end,
                        checked_func = function()
                            return self.settings.item_prefix == "icons" or self.settings.item_prefix == nil
                        end,
                        callback = function()
                            self.settings.item_prefix = "icons"
                            self:updateFooter()
                            UIManager:setDirty(nil, "ui")
                        end,
                    },
                    {
                        text_func = function()
                            local sym_tbl = {}
                            for _, letter in pairs(symbol_prefix.letters) do
                                table.insert(sym_tbl, letter)
                            end
                            return T(_("Letters (%1)"), table.concat(sym_tbl, " "))
                        end,
                        checked_func = function()
                            return self.settings.item_prefix == "letters"
                        end,
                        callback = function()
                            self.settings.item_prefix = "letters"
                            self:updateFooter()
                            UIManager:setDirty(nil, "ui")
                        end,
                    },
                },
            },
            {
                text = _("Item separator"),
                sub_item_table = {
                    {
                        text = _("Vertical line (|)"),
                        checked_func = function()
                            return self.settings.items_separator == "bar" or self.settings.items_separator == nil
                        end,
                        callback = function()
                            self.settings.items_separator = "bar"
                            self:updateFooter()
                            UIManager:setDirty(nil, "ui")
                        end,
                    },
                    {
                        text = _("Bullet (•)"),
                        checked_func = function()
                            return self.settings.items_separator == "bullet"
                        end,
                        callback = function()
                            self.settings.items_separator = "bullet"
                            self:updateFooter()
                            UIManager:setDirty(nil, "ui")
                        end,
                    },
                    {
                        text = _("No separator"),
                        checked_func = function()
                            return self.settings.items_separator == "none"
                        end,
                        callback = function()
                            self.settings.items_separator = "none"
                            self:updateFooter()
                            UIManager:setDirty(nil, "ui")
                        end,
                    },
                },
            },
            {
                text = _("Progress percentage format"),
                sub_item_table = {
                    {
                        text_func = function()
                            return T(_("No decimal point (%1)"), self:progressPercentage(0))
                        end,
                        checked_func = function()
                            return self.settings.progress_pct_format == "0" or self.settings.progress_pct_format == nil
                        end,
                        callback = function()
                            self.settings.progress_pct_format = "0"
                            self:updateFooter()
                            UIManager:setDirty(nil, "ui")
                        end,
                    },
                    {
                        text_func = function()
                            return T(_("1 digit after decimal point (%1)"), self:progressPercentage(1))
                        end,
                        checked_func = function()
                            return self.settings.progress_pct_format == "1"
                        end,
                        callback = function()
                            self.settings.progress_pct_format = "1"
                            self:updateFooter()
                            UIManager:setDirty(nil, "ui")
                        end,
                    },
                    {
                        text_func = function()
                            return T(_("2 digits after decimal point (%1)"), self:progressPercentage(2))
                        end,
                        checked_func = function()
                            return self.settings.progress_pct_format == "2"
                        end,
                        callback = function()
                            self.settings.progress_pct_format = "2"
                            self:updateFooter()
                            UIManager:setDirty(nil, "ui")
                        end,
                    },
                },
            },
            {
                text = _("Time format"),
                sub_item_table = {
                    {
                        text_func = function()
                            local footer = {}
                            footer.settings = {}
                            footer.settings.time_format = "24"
                            footer.settings.item_prefix = self.settings.item_prefix or "icons"
                            return T(_("24-hour (%1)"),footerTextGeneratorMap.time(footer))
                        end,
                        checked_func = function()
                            return self.settings.time_format == "24" or self.settings.time_format == nil
                        end,
                        callback = function()
                            self.settings.time_format = "24"
                            self:updateFooter()
                            UIManager:setDirty(nil, "ui")
                        end,
                    },
                    {
                        text_func = function()
                            local footer = {}
                            footer.settings = {}
                            footer.settings.time_format = "12"
                            footer.settings.item_prefix = self.settings.item_prefix or "icons"
                            return T(_("12-hour (%1)"),footerTextGeneratorMap.time(footer))
                        end,
                        checked_func = function()
                            return self.settings.time_format == "12"
                        end,
                        callback = function()
                            self.settings.time_format = "12"
                            self:updateFooter()
                            UIManager:setDirty(nil, "ui")
                        end,
                    },
                }
            },
            {
                text = _("Duration format"),
                sub_item_table = {
                    {
                        text_func = function()
                            local current_duration_format = self.settings.duration_format
                            local return_text
                            self.settings.duration_format = "modern"
                            return_text = footerTextGeneratorMap.book_time_to_read(self)
                            self.settings.duration_format = current_duration_format
                            return T(_("Modern (%1)"), return_text)
                        end,
                        checked_func = function()
                            return self.settings.duration_format == "modern" or self.settings.duration_format == nil
                        end,
                        callback = function()
                            self.settings.duration_format = "modern"
                            self:updateFooter()
                            UIManager:setDirty(nil, "ui")
                        end,
                    },
                    {
                        text_func = function()
                            local current_duration_format = self.settings.duration_format
                            local return_text
                            self.settings.duration_format = "classic"
                            return_text = footerTextGeneratorMap.book_time_to_read(self)
                            self.settings.duration_format = current_duration_format
                            return T(_("Classic (%1)"), return_text)
                        end,
                        checked_func = function()
                            return self.settings.duration_format == "classic"
                        end,
                        callback = function()
                            self.settings.duration_format = "classic"
                            self:updateFooter()
                            UIManager:setDirty(nil, "ui")
                        end,
                    },
                }
            },
        }
    })
    table.insert(sub_items, {
        text = _("Progress bar"),
        separator = true,
        sub_item_table = {
            {
                text = _("Show progress bar"),
                checked_func = function()
                    return not self.settings.disable_progress_bar
                end,
                callback = function()
                    self.settings.disable_progress_bar = not self.settings.disable_progress_bar
                    self:setTocMarkers()
                    self:refreshFooter()
                    if self.settings.progress_bar_separate_line or self.settings.progress_bar_bottom then
                        self.ui:handleEvent(Event:new("SetPageBottomMargin", self.view.document.configurable.b_page_margin))
                    end
                    UIManager:setDirty(nil, "ui")
                end,
            },
            {
                text_func = function()
                    local pos = _("aside")
                    if self.settings.progress_bar_separate_line then
                        pos = _("top")
                    elseif self.settings.progress_bar_bottom then
                        pos = _("bottom")
                    end
                    return T(_("Position: %1"), pos)
                end,
                enabled_func = function()
                    return not self.settings.disable_progress_bar
                end,
                sub_item_table = {
                    {
                        text = _("Top"),
                        checked_func = function()
                            return self.settings.progress_bar_separate_line
                        end,
                        callback = function()
                            self.settings.progress_bar_separate_line = true
                            self.settings.progress_bar_bottom = nil
                            self:refreshFooter()
                            self.ui:handleEvent(Event:new("SetPageBottomMargin", self.view.document.configurable.b_page_margin))
                            UIManager:setDirty(nil, "ui")
                        end,
                    },
                    {
                        text = _("Bottom"),
                        checked_func = function()
                            return self.settings.progress_bar_bottom
                        end,
                        callback = function()
                            self.settings.progress_bar_bottom = true
                            self.settings.progress_bar_separate_line = nil
                            self:refreshFooter()
                            self.ui:handleEvent(Event:new("SetPageBottomMargin", self.view.document.configurable.b_page_margin))
                            UIManager:setDirty(nil, "ui")
                        end,
                    },
                    {
                        text = _("Aside"),
                        checked_func = function()
                            return not (self.settings.progress_bar_separate_line or self.settings.progress_bar_bottom)
                        end,
                        callback = function()
                            self.settings.progress_bar_bottom = nil
                            self.settings.progress_bar_separate_line = nil
                            self:refreshFooter()
                            self.ui:handleEvent(Event:new("SetPageBottomMargin", self.view.document.configurable.b_page_margin))
                            UIManager:setDirty(nil, "ui")
                        end
                    },
                },
            },
            {
                text_func = function()
                    if self.settings.progress_style_thin then
                        return _("Style: thin")
                    else
                        return _("Style: thick")
                    end
                end,
                enabled_func = function()
                    return not self.settings.disable_progress_bar
                end,
                sub_item_table = {
                    {
                        text = _("Thick"),
                        checked_func = function()
                            return not self.settings.progress_style_thin
                        end,
                        callback = function()
                            self.settings.progress_style_thin = nil
                            local bar_height = self.settings.progress_style_thick_height or 7
                            self.progress_bar.height = Screen:scaleBySize(bar_height)
                            self.progress_bar.margin_h = Screen:scaleBySize(3)
                            self.progress_bar.margin_v = Screen:scaleBySize(1)
                            self.progress_bar.bordersize = Screen:scaleBySize(1)
                            self.progress_bar.radius = Screen:scaleBySize(2)
                            self.progress_bar.bgcolor = Blitbuffer.COLOR_WHITE
                            self:setTocMarkers()
                            self:refreshFooter()
                            self.ui:handleEvent(Event:new("SetPageBottomMargin", self.view.document.configurable.b_page_margin))
                            UIManager:setDirty(nil, "ui")
                        end,
                    },
                    {
                        text = _("Thin"),
                        checked_func = function()
                            return self.settings.progress_style_thin
                        end,
                        callback = function()
                            self.settings.progress_style_thin = true
                            local bar_height = self.settings.progress_style_thin_height or 3
                            self.progress_bar.height = Screen:scaleBySize(bar_height)
                            self.progress_bar.margin_h = 0
                            self.progress_bar.margin_v = 0
                            self.progress_bar.bordersize = 0
                            self.progress_bar.radius = 0
                            self.progress_bar.bgcolor = Blitbuffer.COLOR_GRAY
                            self.progress_bar.ticks = nil
                            self:refreshFooter()
                            self.ui:handleEvent(Event:new("SetPageBottomMargin", self.view.document.configurable.b_page_margin))
                            UIManager:setDirty(nil, "ui")
                        end,
                    },
                    {
                        text = _("Set size"),
                        separator = true,
                        callback = function()
                            local value, value_min, value_max
                            if self.settings.progress_style_thin then
                                value = self.settings.progress_style_thin_height or 3
                                value_min = 1
                                value_max = 4
                            else
                                value = self.settings.progress_style_thick_height or 7
                                value_min = 5
                                value_max = 14
                            end
                            local SpinWidget = require("ui/widget/spinwidget")
                            local items = SpinWidget:new{
                                width = Screen:getWidth() * 0.6,
                                value = value,
                                value_min = value_min,
                                value_step = 1,
                                value_hold_step = 2,
                                value_max = value_max,
                                title_text =  _("Progress bar size"),
                                callback = function(spin)
                                    if self.settings.progress_style_thin then
                                        self.settings.progress_style_thin_height = spin.value
                                    else
                                        self.settings.progress_style_thick_height = spin.value
                                    end
                                    self:refreshFooter()
                                    self.ui:handleEvent(Event:new("SetPageBottomMargin", self.view.document.configurable.b_page_margin))
                                    UIManager:setDirty(nil, "ui")
                                end
                            }
                            UIManager:show(items)
                        end
                    },
                    {
                        text = _("Show chapter markers"),
                        checked_func = function()
                            return self.settings.toc_markers
                        end,
                        enabled_func = function()
                            return not self.settings.progress_style_thin
                        end,
                        callback = function()
                            self.settings.toc_markers = not self.settings.toc_markers
                            self:setTocMarkers()
                            self:updateFooter()
                            UIManager:setDirty(nil, "ui")
                        end
                    },
                },
            },
            {
                text_func = function()
                    local pos = _("balanced (10)")
                    if self.settings.progress_margin_width == 0 then
                        pos = _("no margins (0)")
                    end
                    if self.settings.progress_margin then
                        local margins = self.ui.document:getPageMargins()
                        pos = T(_("like book margins (%1)"), math.floor((margins.left + margins.right)/2))
                    end
                    return T(_("Margins: %1"), pos)
                end,
                enabled_func = function()
                    return not self.settings.disable_progress_bar
                        and (self.settings.progress_bar_separate_line or self.settings.progress_bar_bottom or false)
                end,
                separator = true,
                sub_item_table = {
                    {
                        text = _("No margins (0)"),
                        checked_func = function()
                            return self.settings.progress_margin_width == 0 and not self.settings.progress_margin
                        end,
                        callback = function()
                            self.settings.progress_margin_width = 0
                            self.settings.progress_margin = false
                            self:refreshFooter()
                            UIManager:setDirty(nil, "ui")
                        end,
                    },
                    {
                        text = _("Balanced (10)"),
                        checked_func = function()
                            return self.settings.progress_margin_width == 10 and not self.settings.progress_margin
                        end,
                        callback = function()
                            self.settings.progress_margin_width = 10
                            self.settings.progress_margin = false
                            self:refreshFooter()
                            UIManager:setDirty(nil, "ui")
                        end,
                    },
                    {
                        text_func = function()
                            local margins = self.ui.document:getPageMargins()
                            return T(_("Like book margins (%1)"), math.floor((margins.left + margins.right)/2))
                        end,
                        checked_func = function()
                            return self.settings.progress_margin
                        end,
                        callback = function()
                            self.settings.progress_margin = true
                            local margins = self.ui.document:getPageMargins()
                            self.settings.progress_margin_width = math.floor((margins.left + margins.right)/2)
                            self:refreshFooter()
                            UIManager:setDirty(nil, "ui")
                        end
                    },
                },
            },
        }
    })
    table.insert(sub_items, getMinibarOption("page_progress"))
    table.insert(sub_items, getMinibarOption("time"))
    table.insert(sub_items, getMinibarOption("pages_left"))
    table.insert(sub_items, getMinibarOption("battery"))
    table.insert(sub_items, getMinibarOption("percentage"))
    table.insert(sub_items, getMinibarOption("book_time_to_read"))
    table.insert(sub_items, getMinibarOption("chapter_time_to_read"))
    if Device:hasFrontlight() then
        table.insert(sub_items, getMinibarOption("frontlight"))
    end
    table.insert(sub_items, getMinibarOption("mem_usage"))
    if Device:isAndroid() then
        table.insert(sub_items, getMinibarOption("wifi_status"))
    end
end

-- this method will be updated at runtime based on user setting
function ReaderFooter:genFooterText() end

function ReaderFooter:genAllFooterText()
    local info = {}
    local separator = "  "
    if self.settings.items_separator == "bar" or self.settings.items_separator == nil then
        separator = " | "
    elseif self.settings.items_separator == "bullet" then
        separator = " • "
    end
    for _, gen in ipairs(self.footerTextGenerators) do
        table.insert(info, gen(self))
    end
    return table.concat(info, separator)
end

function ReaderFooter:setTocMarkers(reset)
    if self.settings.disable_progress_bar or self.settings.progress_style_thin then return end
    if reset then
        self.progress_bar.ticks = nil
        self.pages = self.view.document:getPageCount()
    end
    if self.settings.toc_markers then
        if self.progress_bar.ticks ~= nil then return end
        local ticks_candidates = {}
        if self.ui.toc then
            local max_level = self.ui.toc:getMaxDepth()
            for i = 0, -max_level, -1 do
                local ticks = self.ui.toc:getTocTicks(i)
                table.insert(ticks_candidates, ticks)
            end
            -- find the finest toc ticks by sorting out the largest one
            table.sort(ticks_candidates, function(a, b) return #a > #b end)
        end

        if #ticks_candidates > 0 then
            self.progress_bar.ticks = ticks_candidates[1]
            self.progress_bar.last = self.pages or self.view.document:getPageCount()
        else
            -- we still set ticks here so self.progress_bar.ticks will not be
            -- initialized again if ticks_candidates is empty
            self.progress_bar.ticks = {}
        end
    else
        self.progress_bar.ticks = nil
    end
    -- notify caller that UI needs update
    return true
end

function ReaderFooter:getAvgTimePerPage()
    return
end

function ReaderFooter:getDataFromStatistics(title, pages)
    local sec = 'na'
    local average_time_per_page = self:getAvgTimePerPage()
    if average_time_per_page then
        if self.settings.duration_format == "classic" then
            sec = util.secondsToClock(pages * average_time_per_page, true)
        else
            sec = util.secondsToHClock(pages * average_time_per_page, true)
        end
    end
    return title .. sec
end

function ReaderFooter:updateFooter(force_repaint)
    if self.pageno then
        self:updateFooterPage(force_repaint)
    else
        self:updateFooterPos(force_repaint)
    end
end

function ReaderFooter:updateFooterPage(force_repaint)
    if type(self.pageno) ~= "number" then return end
    self.progress_bar.percentage = self.pageno / self.pages
    self:updateFooterText(force_repaint)
end

function ReaderFooter:updateFooterPos(force_repaint)
    if type(self.position) ~= "number" then return end
    self.progress_bar.percentage = self.position / self.doc_height
    self:updateFooterText(force_repaint)
end

-- updateFooterText will start as a noop. After onReaderReady event is
-- received, it will initialized as _updateFooterText below
function ReaderFooter:updateFooterText(force_repaint)
end

-- only call this function after document is fully loaded
function ReaderFooter:_updateFooterText(force_repaint)
    local text = self:genFooterText()
    if text then
        self.footer_text:setText(text)
    end
    if self.settings.disable_progress_bar then
        if self.has_no_mode or not text then
            self.text_width = 0
        else
            self.text_width = self.footer_text:getSize().w
        end
        self.progress_bar.width = 0
    elseif self.settings.progress_bar_separate_line or self.settings.progress_bar_bottom then
        self.progress_bar.width = math.floor(self._saved_screen_width - 2 * Screen:scaleBySize(self.settings.progress_margin_width))
        self.text_width = self.footer_text:getSize().w
    else
        if self.has_no_mode or not text then
            self.text_width = 0
        else
            self.text_width = self.footer_text:getSize().w + self.text_left_margin
        end
        self.progress_bar.width = math.floor(
            self._saved_screen_width - self.text_width - self.horizontal_margin*2)
    end
    local bar_height
    if self.settings.progress_style_thin then
        bar_height = self.settings.progress_style_thin_height or 3
    else
        bar_height = self.settings.progress_style_thick_height or 7
    end
    self.progress_bar.height = Screen:scaleBySize(bar_height)

    if self.separator_line then
        self.separator_line.dimen.w = self._saved_screen_width - 2 * self.horizontal_margin
    end
    self.text_container.dimen.w = self.text_width
    self.horizontal_group:resetLayout()
    -- NOTE: This is essentially preventing us from truly using "fast" for panning,
    --       since it'll get coalesced in the "fast" panning update, upgrading it to "ui".
    -- NOTE: That's assuming using "fast" for pans was a good idea, which, it turned out, not so much ;).
    -- NOTE: We skip repaints on page turns/pos update, as that's redundant (and slow).
    if force_repaint then
        -- NOTE: We need to repaint everything when toggling the progress bar, for some reason.
        UIManager:setDirty(self.view.dialog, function()
            return "ui", self.footer_content.dimen
        end)
    end
end

function ReaderFooter:onPageUpdate(pageno)
    self.pageno = pageno
    self.pages = self.view.document:getPageCount()
    self.ui.doc_settings:saveSetting("doc_pages", self.pages) -- for Book information
    self:updateFooterPage()
end

function ReaderFooter:onPosUpdate(pos, pageno)
    self.position = pos
    self.doc_height = self.view.document.info.doc_height
    if pageno then
        self.pageno = pageno
        self.pages = self.view.document:getPageCount()
        self.ui.doc_settings:saveSetting("doc_pages", self.pages) -- for Book information
    end
    self:updateFooterPos()
end

-- recalculate footer sizes when document page count is updated
-- see documentation for more info about this event.
ReaderFooter.onUpdatePos = ReaderFooter.updateFooter

function ReaderFooter:onReaderReady()
    self.ui.menu:registerToMainMenu(self)
    self:setupTouchZones()
    self:resetLayout()  -- set widget dimen
    self:setTocMarkers()
    self.updateFooterText = self._updateFooterText
    self:updateFooter()
end

function ReaderFooter:applyFooterMode(mode)
    -- three modes switcher for reader footer
    -- 0 for footer off
    -- 1 for footer page info
    -- 2 for footer time info
    -- 3 for footer next_chapter info
    -- 4 for battery status
    -- 5 for progress percentage
    -- 6 for from statistics book time to read
    -- 7 for from statistics chapter time to read
    -- 8 for front light level
    -- 9 for memory usage
    -- 10 for wifi status
    if mode ~= nil then self.mode = mode end
    self.view.footer_visible = (self.mode ~= self.mode_list.off)

    -- If all-at-once is enabled, just hide, but the text will keep being processed...
    if self.settings.all_at_once then
        return
    end
    -- We're not in all-at-once mode, disable text generation entirely when we're hidden
    if not self.view.footer_visible then
        self.genFooterText = footerTextGeneratorMap.empty
        return
    end

    local mode_name = self.mode_index[self.mode]
    if not self.settings[mode_name] or self.has_no_mode then
        -- all modes disabled, only show progress bar
        mode_name = "empty"
    end
    self.genFooterText = footerTextGeneratorMap[mode_name]
end

function ReaderFooter:onEnterFlippingMode()
    self.orig_mode = self.mode
    self:applyFooterMode(self.mode_list.page_progress)
end

function ReaderFooter:onExitFlippingMode()
    self:applyFooterMode(self.orig_mode)
end

function ReaderFooter:onTapFooter(ges)
    if self.has_no_mode then
        return
    end
    if self.view.flipping_visible then
        local pos = ges.pos
        local dimen = self.progress_bar.dimen
        -- if reader footer is not drawn before the dimen value should be nil
        if dimen then
            local percentage = (pos.x - dimen.x)/dimen.w
            self.ui:handleEvent(Event:new("GotoPercentage", percentage))
        end
    else
        if self.settings.all_at_once or self.has_no_mode then
            if self.mode >= 1 then
                self.mode = self.mode_list.off
            else
                self.mode = self.mode_list.page_progress
            end
        else
            self.mode = (self.mode + 1) % self.mode_nb
            for i, m in ipairs(self.mode_index) do
                if self.mode == self.mode_list.off then break end
                if self.mode == i then
                    if self.settings[m] then
                        break
                    else
                        self.mode = (self.mode + 1) % self.mode_nb
                    end
                end
            end
        end
        self:applyFooterMode()
        G_reader_settings:saveSetting("reader_footer_mode", self.mode)
    end
    self:updateFooter(true)
    return true
end

function ReaderFooter:onHoldFooter()
    if self.mode == self.mode_list.off then return end
    self.ui:handleEvent(Event:new("ShowSkimtoDialog"))
    return true
end

function ReaderFooter:setVisible(visible)
    if visible then
        -- If it was off, just do as if we tap'ed on it (so we don't
        -- duplicate onTapFooter() code - not if flipping_visible as in
        -- this case, a ges.pos argument to onTapFooter(ges) is required)
        if self.mode == self.mode_list.off and not self.view.flipping_visible then
            self:onTapFooter()
        end
        self.view.footer_visible = (self.mode ~= self.mode_list.off)
    else
        self:applyFooterMode(self.mode_list.off)
    end
end

function ReaderFooter:refreshFooter()
    self:updateFooterContainer()
    self:resetLayout(true)
    self:updateFooter()
end

function ReaderFooter:onResume()
    self:updateFooter()
    if self.settings.auto_refresh_time then
        self:setupAutoRefreshTime()
    end
end

function ReaderFooter:onSuspend()
    if self.settings.auto_refresh_time then
        UIManager:unschedule(self.autoRefreshTime)
        self.onCloseDocument = nil
    end
end

function ReaderFooter:onFrontlightStateChanged()
    if self.settings.frontlight then
        self:updateFooter(true)
    end
end

function ReaderFooter:onChangeScreenMode()
    self:updateFooterContainer()
    self:resetLayout(true)
end

<<<<<<< HEAD
function ReaderFooter:onSetPageHorizMargins(h_margins)
    if self.settings.progress_margin then
        self.settings.progress_margin_width = math.floor((h_margins[1] + h_margins[2])/2)
        self:refreshFooter()
        UIManager:setDirty(nil, "ui")
    end
=======
function ReaderFooter:onScreenResize()
    self:updateFooterContainer()
    self:resetLayout(true)
>>>>>>> 513fd807
end

return ReaderFooter<|MERGE_RESOLUTION|>--- conflicted
+++ resolved
@@ -1494,18 +1494,17 @@
     self:resetLayout(true)
 end
 
-<<<<<<< HEAD
 function ReaderFooter:onSetPageHorizMargins(h_margins)
     if self.settings.progress_margin then
         self.settings.progress_margin_width = math.floor((h_margins[1] + h_margins[2])/2)
         self:refreshFooter()
         UIManager:setDirty(nil, "ui")
     end
-=======
+end
+
 function ReaderFooter:onScreenResize()
     self:updateFooterContainer()
     self:resetLayout(true)
->>>>>>> 513fd807
 end
 
 return ReaderFooter