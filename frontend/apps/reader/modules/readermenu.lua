--- conflicted
+++ resolved
@@ -235,11 +235,6 @@
         -- This menu entry is a duplicate of the one found in page_turns for touch devices
         -- but we need to add it here for non-touch devices.
         table.insert(self.menu_items.document_settings.sub_item_table, {
-<<<<<<< HEAD
-            text = _("Invert document-related UI dialogs"),
-            checked_func = function()
-                return G_reader_settings:isTrue("invert_ui_layout_mirroring")
-=======
             text_func = function()
                 local text = _("Invert document-related dialogs")
                 if G_reader_settings:isTrue("invert_ui_layout_mirroring") then
@@ -249,16 +244,10 @@
             end,
             checked_func = function()
                 return self.view:shouldInvertBiDiLayoutMirroring()
->>>>>>> 93bd4ed6
             end,
             callback = function()
                 UIManager:broadcastEvent(Event:new("ToggleUILayoutMiroring"))
             end,
-<<<<<<< HEAD
-            help_text = _([[
-When enabled the UI direction for the Table of Contents, Book Map, and Page Browser dialogs will mirror the default UI direction.
-Useful together with Invert page turns above.]]),
-=======
             hold_callback = function(touchmenu_instance)
                 local invert_ui_layout_mirroring = G_reader_settings:isTrue("invert_ui_layout_mirroring")
                 local MultiConfirmBox = require("ui/widget/multiconfirmbox")
@@ -284,7 +273,23 @@
             help_text = _([[
 When enabled the UI direction for the Table of Contents, Book Map, and Page Browser dialogs will mirror the default UI direction.
 Useful when used alongside Invert page turns.]]),
->>>>>>> 93bd4ed6
+        })
+    end
+
+    if not Device:isTouchDevice() then
+        -- This menu entry is a duplicate of the one found in page_turns for touch devices
+        -- but we need to add it here for non-touch devices.
+        table.insert(self.menu_items.document_settings.sub_item_table, {
+            text = _("Invert document-related UI dialogs"),
+            checked_func = function()
+                return G_reader_settings:isTrue("invert_ui_layout_mirroring")
+            end,
+            callback = function()
+                UIManager:broadcastEvent(Event:new("ToggleUILayoutMiroring"))
+            end,
+            help_text = _([[
+When enabled the UI direction for the Table of Contents, Book Map, and Page Browser dialogs will mirror the default UI direction.
+Useful together with Invert page turns above.]]),
         })
     end
 
