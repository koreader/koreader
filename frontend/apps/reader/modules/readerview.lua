--[[--
ReaderView module handles all the screen painting for document browsing.
]]

local BD = require("ui/bidi")
local Blitbuffer = require("ffi/blitbuffer")
local Device = require("device")
local Geom = require("ui/geometry")
local Event = require("ui/event")
local IconWidget = require("ui/widget/iconwidget")
local InfoMessage = require("ui/widget/infomessage")
local Notification = require("ui/widget/notification")
local OverlapGroup = require("ui/widget/overlapgroup")
local ReaderDogear = require("apps/reader/modules/readerdogear")
local ReaderFlipping = require("apps/reader/modules/readerflipping")
local ReaderFooter = require("apps/reader/modules/readerfooter")
local TimeVal = require("ui/timeval")
local UIManager = require("ui/uimanager")
local dbg = require("dbg")
local logger = require("logger")
local optionsutil = require("ui/data/optionsutil")
local _ = require("gettext")
local Screen = Device.screen
local T = require("ffi/util").template

local ReaderView = OverlapGroup:extend{
    document = nil,

    -- single page state
    state = {
        page = nil,
        pos = 0,
        zoom = 1.0,
        rotation = 0,
        gamma = 1.0,
        offset = nil,
        bbox = nil,
    },
    outer_page_color = Blitbuffer.gray(DOUTER_PAGE_COLOR / 15),
    -- highlight with "lighten" or "underscore" or "invert"
    highlight = {
        lighten_factor = G_reader_settings:readSetting("highlight_lighten_factor", 0.2),
        temp_drawer = "invert",
        temp = {},
        saved_drawer = "lighten",
        saved = {},
    },
    highlight_visible = true,
    -- PDF/DjVu continuous paging
    page_scroll = nil,
    page_bgcolor = Blitbuffer.gray(DBACKGROUND_COLOR / 15),
    page_states = {},
    -- properties of the gap drawn between each page in scroll mode:
    page_gap = {
        -- color (0 = white, 8 = gray, 15 = black)
        color = Blitbuffer.gray((G_reader_settings:readSetting("page_gap_color") or 8) / 15),
    },
    -- DjVu page rendering mode (used in djvu.c:drawPage())
    render_mode = DRENDER_MODE, -- default to COLOR
    -- Crengine view mode
    view_mode = DCREREADER_VIEW_MODE, -- default to page mode
    hinting = true,

    -- visible area within current viewing page
    visible_area = nil,
    -- dimen for current viewing page
    page_area = nil,
    -- dimen for area to dim
    dim_area = nil,
    -- has footer
    footer_visible = nil,
    -- has dogear
    dogear_visible = false,
    -- in flipping state
    flipping_visible = false,
    -- to ensure periodic flush of settings
    settings_last_save_tv = nil,
    -- might be directly updated by readerpaging/readerrolling when
    -- they handle some panning/scrolling, to request "fast" refreshes
    currently_scrolling = false,
}

function ReaderView:init()
    self.view_modules = {}
    -- fix recalculate from close document pageno
    self.state.page = nil

    -- Reset the various areas across documents
    self.visible_area = Geom:new{x = 0, y = 0, w = 0, h = 0}
    self.page_area = Geom:new{x = 0, y = 0, w = 0, h = 0}
    self.dim_area = Geom:new{x = 0, y = 0, w = 0, h = 0}

    self:addWidgets()
    self.emitHintPageEvent = function()
        self.ui:handleEvent(Event:new("HintPage", self.hinting))
    end
end

function ReaderView:addWidgets()
    self.dogear = ReaderDogear:new{
        view = self,
        ui = self.ui,
    }
    self.footer = ReaderFooter:new{
        view = self,
        ui = self.ui,
    }
    self.flipping = ReaderFlipping:new{
        view = self,
        ui = self.ui,
    }
    local arrow_size = Screen:scaleBySize(16)
    self.arrow = IconWidget:new{
        icon = "control.expand.alpha",
        width = arrow_size,
        height = arrow_size,
        alpha = true, -- Keep the alpha layer intact, the fill opacity is set at 75%
    }

    self[1] = self.dogear
    self[2] = self.footer
    self[3] = self.flipping
end

--[[--
Register a view UI widget module for document browsing.

@tparam string name module name, registered widget can be accessed by readerui.view.view_modules[name].
@tparam ui.widget.widget.Widget widget paintable widget, i.e. has a paintTo method.

@usage
local ImageWidget = require("ui/widget/imagewidget")
local dummy_image = ImageWidget:new{
    file = "resources/koreader.png",
}
-- the image will be painted on all book pages
readerui.view:registerViewModule('dummy_image', dummy_image)
]]
function ReaderView:registerViewModule(name, widget)
    if not widget.paintTo then
        print(name .. " view module does not have paintTo method!")
        return
    end
    widget.view = self
    widget.ui = self.ui
    self.view_modules[name] = widget
end

function ReaderView:resetLayout()
    for _, widget in ipairs(self) do
        widget:resetLayout()
    end
    for _, m in pairs(self.view_modules) do
        if m.resetLayout then m:resetLayout() end
    end
end

function ReaderView:paintTo(bb, x, y)
    dbg:v("readerview painting", self.visible_area, "to", x, y)
    if self.page_scroll then
        self:drawPageBackground(bb, x, y)
    else
        self:drawPageSurround(bb, x, y)
    end

    -- draw page content
    if self.ui.document.info.has_pages then
        if self.page_scroll then
            self:drawScrollPages(bb, x, y)
        else
            self:drawSinglePage(bb, x, y)
        end
    else
        if self.view_mode == "page" then
            self:drawPageView(bb, x, y)
        elseif self.view_mode == "scroll" then
            self:drawScrollView(bb, x, y)
        end
    end

    -- dim last read area
    if not self.dim_area:isEmpty() and self:isOverlapAllowed() then
        if self.page_overlap_style == "dim" then
            bb:dimRect(
                self.dim_area.x, self.dim_area.y,
                self.dim_area.w, self.dim_area.h
            )
        elseif self.page_overlap_style == "arrow" then
            local center_offset = bit.rshift(self.arrow.height, 1)
            -- Paint at the proper y origin depending on wheter we paged forward (dim_area.y == 0) or backward
            self.arrow:paintTo(bb, 0, self.dim_area.y == 0 and self.dim_area.h - center_offset or self.dim_area.y - center_offset)
        end
    end
    -- draw saved highlight
    if self.highlight_visible then
        self:drawSavedHighlight(bb, x, y)
    end
    -- draw temporary highlight
    if self.highlight.temp then
        self:drawTempHighlight(bb, x, y)
    end
    -- paint dogear
    if self.dogear_visible then
        self.dogear:paintTo(bb, x, y)
    end
    -- paint footer
    if self.footer_visible then
        self.footer:paintTo(bb, x, y)
    end
    -- paint flipping
    if self.flipping_visible then
        self.flipping:paintTo(bb, x, y)
    end
    for _, m in pairs(self.view_modules) do
        m:paintTo(bb, x, y)
    end
    -- stop activity indicator
    self.ui:handleEvent(Event:new("StopActivityIndicator"))

    -- Most pages should not require dithering
    self.dialog.dithered = nil
    -- For KOpt, let the user choose.
    if self.ui.document.info.has_pages then
        -- Also enforce dithering in PicDocument
        if self.ui.document.is_pic or self.document.configurable.hw_dithering == 1 then
            self.dialog.dithered = true
        end
    else
        -- Whereas for CRe,
        -- If we're attempting to show a large enough amount of image data, request dithering (without triggering another repaint ;)).
        local img_count, img_coverage = self.ui.document:getDrawnImagesStatistics()
        -- With some nil guards because this may not be implemented in every engine ;).
        if img_count and img_count > 0 and img_coverage and img_coverage >= 0.075 then
            self.dialog.dithered = true
            -- Request a flashing update while we're at it, but only if it's the first time we're painting it
            if self.state.drawn == false then
                UIManager:setDirty(nil, "full")
            end
        end
        self.state.drawn = true
    end
end

--[[
Given coordinates on the screen return position in original page
]]--
function ReaderView:screenToPageTransform(pos)
    if self.ui.document.info.has_pages then
        if self.page_scroll then
            return self:getScrollPagePosition(pos)
        else
            return self:getSinglePagePosition(pos)
        end
    else
        pos.page = self.ui.document:getCurrentPage()
        -- local last_y = self.ui.document:getCurrentPos()
        logger.dbg("document has no pages at", pos)
        return pos
    end
end

--[[
Given rectangle in original page return rectangle on the screen
]]--
function ReaderView:pageToScreenTransform(page, rect)
    if self.ui.document.info.has_pages then
        if self.page_scroll then
            return self:getScrollPageRect(page, rect)
        else
            return self:getSinglePageRect(rect)
        end
    else
        return rect
    end
end

--[[
Get page area on screen for a given page number
--]]
function ReaderView:getScreenPageArea(page)
    if self.ui.document.info.has_pages then
        local area = Geom:new{x = 0, y = 0}
        if self.page_scroll then
            for _, state in ipairs(self.page_states) do
                if page ~= state.page then
                    area.y = area.y + state.visible_area.h + state.offset.y
                    area.y = area.y + self.page_gap.height
                else
                    area.x = state.offset.x
                    area.w = state.visible_area.w
                    area.h = state.visible_area.h
                    return area
                end
            end
        else
            area.x = self.state.offset.x
            area.y = self.state.offset.y
            area.w = self.visible_area.w
            area.h = self.visible_area.h
            return area
        end
    else
        return self.dimen
    end
end

function ReaderView:drawPageBackground(bb, x, y)
    bb:paintRect(x, y, self.dimen.w, self.dimen.h, self.page_bgcolor)
end

function ReaderView:drawPageSurround(bb, x, y)
    if self.dimen.h > self.visible_area.h then
        bb:paintRect(x, y, self.dimen.w, self.state.offset.y, self.outer_page_color)
        local bottom_margin = y + self.visible_area.h + self.state.offset.y
        bb:paintRect(x, bottom_margin, self.dimen.w, self.state.offset.y +
            self.ui.view.footer:getHeight(), self.outer_page_color)
    end
    if self.dimen.w > self.visible_area.w then
        bb:paintRect(x, y, self.state.offset.x, self.dimen.h, self.outer_page_color)
        bb:paintRect(x + self.dimen.w - self.state.offset.x - 1, y,
            self.state.offset.x + 1, self.dimen.h, self.outer_page_color)
    end
end

function ReaderView:drawScrollPages(bb, x, y)
    local pos = Geom:new{x = x , y = y}
    for page, state in ipairs(self.page_states) do
        self.ui.document:drawPage(
            bb,
            pos.x + state.offset.x,
            pos.y + state.offset.y,
            state.visible_area,
            state.page,
            state.zoom,
            state.rotation,
            state.gamma,
            self.render_mode)
        pos.y = pos.y + state.visible_area.h
        -- draw page gap if not the last part
        if page ~= #self.page_states then
            self:drawPageGap(bb, pos.x, pos.y)
            pos.y = pos.y + self.page_gap.height
        end
    end
    UIManager:nextTick(self.emitHintPageEvent)
end

function ReaderView:getCurrentPageList()
    local pages = {}
    if self.ui.document.info.has_pages then
        if self.page_scroll then
            for _, state in ipairs(self.page_states) do
                table.insert(pages, state.page)
            end
        else
            table.insert(pages, self.state.page)
        end
    end
    return pages
end

function ReaderView:getScrollPagePosition(pos)
    local x_p, y_p
    local x_s, y_s = pos.x, pos.y
    for _, state in ipairs(self.page_states) do
        if y_s < state.visible_area.h + state.offset.y then
            y_p = (state.visible_area.y + y_s - state.offset.y) / state.zoom
            x_p = (state.visible_area.x + x_s - state.offset.x) / state.zoom
            return {
                x = x_p,
                y = y_p,
                page = state.page,
                zoom = state.zoom,
                rotation = state.rotation,
            }
        else
            y_s = y_s - state.visible_area.h - self.page_gap.height
        end
    end
end

function ReaderView:getScrollPageRect(page, rect_p)
    local rect_s = Geom:new{}
    for _, state in ipairs(self.page_states) do
        local trans_p = Geom:new(rect_p):copy()
        trans_p:transformByScale(state.zoom, state.zoom)
        if page == state.page and state.visible_area:intersectWith(trans_p) then
            rect_s.x = rect_s.x + state.offset.x + trans_p.x - state.visible_area.x
            rect_s.y = rect_s.y + state.offset.y + trans_p.y - state.visible_area.y
            rect_s.w = trans_p.w
            rect_s.h = trans_p.h
            return rect_s
        end
        rect_s.y = rect_s.y + state.visible_area.h + self.page_gap.height
    end
end

function ReaderView:drawPageGap(bb, x, y)
    bb:paintRect(x, y, self.dimen.w, self.page_gap.height, self.page_gap.color)
end

function ReaderView:drawSinglePage(bb, x, y)
    self.ui.document:drawPage(
        bb,
        x + self.state.offset.x,
        y + self.state.offset.y,
        self.visible_area,
        self.state.page,
        self.state.zoom,
        self.state.rotation,
        self.state.gamma,
        self.render_mode)
    UIManager:nextTick(self.emitHintPageEvent)
end

function ReaderView:getSinglePagePosition(pos)
    local x_s, y_s = pos.x, pos.y
    return {
        x = (self.visible_area.x + x_s - self.state.offset.x) / self.state.zoom,
        y = (self.visible_area.y + y_s - self.state.offset.y) / self.state.zoom,
        page = self.state.page,
        zoom = self.state.zoom,
        rotation = self.state.rotation,
    }
end

function ReaderView:getSinglePageRect(rect_p)
    local rect_s = Geom:new{}
    local trans_p = Geom:new(rect_p):copy()
    trans_p:transformByScale(self.state.zoom, self.state.zoom)
    if self.visible_area:intersectWith(trans_p) then
        rect_s.x = self.state.offset.x + trans_p.x - self.visible_area.x
        rect_s.y = self.state.offset.y + trans_p.y - self.visible_area.y
        rect_s.w = trans_p.w
        rect_s.h = trans_p.h
        return rect_s
    end
end

function ReaderView:drawPageView(bb, x, y)
    self.ui.document:drawCurrentViewByPage(
        bb,
        x + self.state.offset.x,
        y + self.state.offset.y,
        self.visible_area,
        self.state.page)
end

function ReaderView:drawScrollView(bb, x, y)
    self.ui.document:drawCurrentViewByPos(
        bb,
        x + self.state.offset.x,
        y + self.state.offset.y,
        self.visible_area,
        self.state.pos)
end

function ReaderView:drawTempHighlight(bb, x, y)
    for page, boxes in pairs(self.highlight.temp) do
        for i = 1, #boxes do
            local rect = self:pageToScreenTransform(page, boxes[i])
            if rect then
                self:drawHighlightRect(bb, x, y, rect, self.highlight.temp_drawer)
            end
        end
    end
end

function ReaderView:drawSavedHighlight(bb, x, y)
    if self.ui.document.info.has_pages then
        self:drawPageSavedHighlight(bb, x, y)
    else
        self:drawXPointerSavedHighlight(bb, x, y)
    end
end

function ReaderView:drawPageSavedHighlight(bb, x, y)
    local pages = self:getCurrentPageList()
    for _, page in pairs(pages) do
        local items = self.highlight.saved[page]
        if items then
            for i = 1, #items do
                local item = items[i]
                local pos0, pos1 = item.pos0, item.pos1
                local boxes = self.ui.document:getPageBoxesFromPositions(page, pos0, pos1)
                if boxes then
                    for _, box in pairs(boxes) do
                        local rect = self:pageToScreenTransform(page, box)
                        if rect then
                            self:drawHighlightRect(bb, x, y, rect, item.drawer or self.highlight.saved_drawer)
                        end
                    end -- end for each box
                end -- end if boxes
            end -- end for each highlight
        end
    end -- end for each page
end

function ReaderView:drawXPointerSavedHighlight(bb, x, y)
    -- Getting screen boxes is done for each tap on screen (changing pages,
    -- showing menu...). We might want to cache these boxes per page (and
    -- clear that cache when page layout change or highlights are added
    -- or removed).
    local cur_view_top, cur_view_bottom
    for page, items in pairs(self.highlight.saved) do
        if items then
            for j = 1, #items do
                local item = items[j]
                local pos0, pos1 = item.pos0, item.pos1
                -- document:getScreenBoxesFromPositions() is expensive, so we
                -- first check this item is on current page
                if not cur_view_top then
                    -- Even in page mode, it's safer to use pos and ui.dimen.h
                    -- than pages' xpointers pos, even if ui.dimen.h is a bit
                    -- larger than pages' heights
                    cur_view_top = self.ui.document:getCurrentPos()
                    if self.view_mode == "page" and self.ui.document:getVisiblePageCount() > 1 then
                        cur_view_bottom = cur_view_top + 2 * self.ui.dimen.h
                    else
                        cur_view_bottom = cur_view_top + self.ui.dimen.h
                    end
                end
                local spos0 = self.ui.document:getPosFromXPointer(pos0)
                local spos1 = self.ui.document:getPosFromXPointer(pos1)
                local start_pos = math.min(spos0, spos1)
                local end_pos = math.max(spos0, spos1)
                if start_pos <= cur_view_bottom and end_pos >= cur_view_top then
                    local boxes = self.ui.document:getScreenBoxesFromPositions(pos0, pos1, true) -- get_segments=true
                    if boxes then
                        for _, box in pairs(boxes) do
                            local rect = self:pageToScreenTransform(page, box)
                            if rect then
                                self:drawHighlightRect(bb, x, y, rect, item.drawer or self.highlight.saved_drawer)
                            end
                        end -- end for each box
                    end -- end if boxes
                end
            end -- end for each highlight
        end
    end -- end for all saved highlight
end

function ReaderView:drawHighlightRect(bb, _x, _y, rect, drawer)
    local x, y, w, h = rect.x, rect.y, rect.w, rect.h

    if drawer == "underscore" then
        self.highlight.line_width = self.highlight.line_width or 2
        self.highlight.line_color = self.highlight.line_color or Blitbuffer.COLOR_GRAY
        bb:paintRect(x, y+h-1, w,
            self.highlight.line_width,
            self.highlight.line_color)
    elseif drawer == "lighten" then
        bb:lightenRect(x, y, w, h, self.highlight.lighten_factor)
    elseif drawer == "invert" then
        bb:invertRect(x, y, w, h)
    end
end

function ReaderView:getPageArea(page, zoom, rotation)
    if self.use_bbox then
        return self.ui.document:getUsedBBoxDimensions(page, zoom, rotation)
    else
        return self.ui.document:getPageDimensions(page, zoom, rotation)
    end
end

--[[
This method is supposed to be only used by ReaderPaging
--]]
function ReaderView:recalculate()
    -- Start by resetting the dithering flag early, so it doesn't carry over from the previous page.
    self.dialog.dithered = nil

    if self.ui.document.info.has_pages and self.state.page then
        self.page_area = self:getPageArea(
            self.state.page,
            self.state.zoom,
            self.state.rotation)
        -- reset our size
        self.visible_area:setSizeTo(self.dimen)
        if self.ui.view.footer_visible and not self.ui.view.footer.settings.reclaim_height then
            self.visible_area.h = self.visible_area.h - self.ui.view.footer:getHeight()
        end
        if self.ui.document.configurable.writing_direction == 0 then
            -- starts from left of page_area
            self.visible_area.x = self.page_area.x
        else
            -- start from right of page_area
            self.visible_area.x = self.page_area.x + self.page_area.w - self.visible_area.w
        end
        if self.ui.zooming.zoom_bottom_to_top then
            -- starts from bottom of page_area
            self.visible_area.y = self.page_area.y + self.page_area.h - self.visible_area.h
        else
            -- starts from top of page_area
            self.visible_area.y = self.page_area.y
        end
        if not self.page_scroll then
            -- and recalculate it according to page size
            self.visible_area:offsetWithin(self.page_area, 0, 0)
        end
        -- clear dim area
        self.dim_area:clear()
        self.ui:handleEvent(
            Event:new("ViewRecalculate", self.visible_area, self.page_area))
    else
        self.visible_area:setSizeTo(self.dimen)
    end
    self.state.offset = Geom:new{x = 0, y = 0}
    if self.dimen.h > self.visible_area.h then
        if self.ui.view.footer_visible and not self.ui.view.footer.settings.reclaim_height then
            self.state.offset.y = (self.dimen.h - (self.visible_area.h + self.ui.view.footer:getHeight())) / 2
        else
            self.state.offset.y = (self.dimen.h - self.visible_area.h) / 2
        end
    end
    if self.dimen.w > self.visible_area.w then
        self.state.offset.x = (self.dimen.w - self.visible_area.w) / 2
    end
    -- Flag a repaint so self:paintTo will be called
    -- NOTE: This is also unfortunately called during panning, essentially making sure we'll never be using "fast" for pans ;).
    UIManager:setDirty(self.dialog, self.currently_scrolling and "fast" or "partial")
end

function ReaderView:PanningUpdate(dx, dy)
    logger.dbg("pan by", dx, dy)
    local old = self.visible_area:copy()
    self.visible_area:offsetWithin(self.page_area, dx, dy)
    if self.visible_area ~= old then
        -- flag a repaint
        UIManager:setDirty(self.dialog, "partial")
        logger.dbg("on pan: page_area", self.page_area)
        logger.dbg("on pan: visible_area", self.visible_area)
        self.ui:handleEvent(
            Event:new("ViewRecalculate", self.visible_area, self.page_area))
    end
    return true
end

function ReaderView:PanningStart(x, y)
    logger.dbg("panning start", x, y)
    if not self.panning_visible_area then
        self.panning_visible_area = self.visible_area:copy()
    end
    self.visible_area = self.panning_visible_area:copy()
    self.visible_area:offsetWithin(self.page_area, x, y)
    self.ui:handleEvent(Event:new("ViewRecalculate", self.visible_area, self.page_area))
    UIManager:setDirty(self.dialog, "partial")
end

function ReaderView:PanningStop()
    self.panning_visible_area = nil
end

function ReaderView:SetZoomCenter(x, y)
    local old = self.visible_area:copy()
    self.visible_area:centerWithin(self.page_area, x, y)
    if self.visible_area ~= old then
        self.ui:handleEvent(Event:new("ViewRecalculate", self.visible_area, self.page_area))
        UIManager:setDirty(self.dialog, "partial")
    end
end

function ReaderView:getViewContext()
    if self.page_scroll then
        return self.page_states
    else
        return {
            {
                page = self.state.page,
                pos = self.state.pos,
                zoom = self.state.zoom,
                rotation = self.state.rotation,
                gamma = self.state.gamma,
                offset = self.state.offset:copy(),
                bbox = self.state.bbox,
            },
            self.visible_area:copy(),
            self.page_area:copy(),
        }
    end
end

function ReaderView:restoreViewContext(ctx)
    -- The format of the context is different depending on page_scroll.
    -- If we're asked to restore the other format, just ignore it
    -- (our only caller, ReaderPaging:onRestoreBookLocation(), will
    -- at least change to the page of the context, which is all that
    -- can be done when restoring from a different mode)
    if self.page_scroll then
        if ctx[1] and ctx[1].visible_area then
            self.page_states = ctx
            return true
        end
    else
        if ctx[1] and ctx[1].pos then
            self.state = ctx[1]
            self.visible_area = ctx[2]
            self.page_area = ctx[3]
            return true
        end
    end
    return false
end

function ReaderView:onSetRotationMode(rotation)
    if rotation ~= nil then
        if rotation == Screen:getRotationMode() then
            return true
        end
        Screen:setRotationMode(rotation)
    end
    UIManager:setDirty(self.dialog, "full")
    local new_screen_size = Screen:getSize()
    self.ui:handleEvent(Event:new("SetDimensions", new_screen_size))
    self.ui:onScreenResize(new_screen_size)
    self.ui:handleEvent(Event:new("InitScrollPageStates"))
    Notification:notify(T(_("Rotation mode set to: %1"), optionsutil:getOptionText("SetRotationMode", rotation)))
    return true
end

function ReaderView:onSetDimensions(dimensions)
    self:resetLayout()
    self.dimen = dimensions
    -- recalculate view
    self:recalculate()
end

function ReaderView:onRestoreDimensions(dimensions)
    self:resetLayout()
    self.dimen = dimensions
    -- recalculate view
    self:recalculate()
end

function ReaderView:onSetFullScreen(full_screen)
    self.footer_visible = not full_screen
    self.ui:handleEvent(Event:new("SetDimensions", Screen:getSize()))
end

function ReaderView:onSetScrollMode(page_scroll)
    if self.ui.document.info.has_pages and page_scroll
            and self.ui.zooming.paged_modes[self.zoom_mode]
            and self.ui.document.configurable.text_wrap == 0 then
        UIManager:show(InfoMessage:new{
            text = _([[
Continuous view (scroll mode) works best with zoom to page width, zoom to content width or zoom to rows.

In combination with zoom to fit page, page height, content height, content or columns, continuous view can cause unexpected shifts when turning pages.]]),
            timeout = 5,
        })
    end

    self.page_scroll = page_scroll
    if not page_scroll then
        self.ui.document.configurable.page_scroll = 0
    end
    self:recalculate()
    self.ui:handleEvent(Event:new("InitScrollPageStates"))
end

function ReaderView:onReadSettings(config)
    self.document:setTileCacheValidity(config:readSetting("tile_cache_validity_ts"))
    self.render_mode = config:readSetting("render_mode") or 0
    local rotation_mode = nil
    local locked = G_reader_settings:isTrue("lock_rotation")
    -- Keep current rotation by doing nothing when sticky rota is enabled.
    if not locked then
        -- Honor docsettings's rotation
        if config:has("rotation_mode") then
            rotation_mode = config:readSetting("rotation_mode") -- Doc's
        else
            -- No doc specific rotation, pickup global defaults for the doc type
            if self.ui.document.info.has_pages then
                rotation_mode = G_reader_settings:readSetting("kopt_rotation_mode") or Screen.ORIENTATION_PORTRAIT
            else
                rotation_mode = G_reader_settings:readSetting("copt_rotation_mode") or Screen.ORIENTATION_PORTRAIT
            end
        end
    end
    if rotation_mode then
        self:onSetRotationMode(rotation_mode)
    end
    self.state.gamma = config:readSetting("gamma") or 1.0
    local full_screen = config:readSetting("kopt_full_screen") or self.document.configurable.full_screen
    if full_screen == 0 then
        self.footer_visible = false
    end
    self:resetLayout()
    local page_scroll = config:readSetting("kopt_page_scroll") or self.document.configurable.page_scroll
    self.page_scroll = page_scroll == 1 and true or false
<<<<<<< HEAD
    self.highlight.saved = config:readSetting("highlight", {})
    -- Highlight formats in crengine and mupdf are incompatible.
    -- Backup highlights when the document is opened with incompatible engine.
    if #self.highlight.saved > 0 then
        if self.ui.rolling and type(self.highlight.saved[1][1].pos0) == "table" then
            config:saveSetting("highlight_paging", self.highlight.saved)
            self.highlight.saved = config:readSetting("highlight_rolling", {})
            config:saveSetting("highlight", self.highlight.saved)
            config:delSetting("highlight_rolling")
        elseif self.ui.paging and type(self.highlight.saved[1][1].pos0) == "string" then
            config:saveSetting("highlight_rolling", self.highlight.saved)
            self.highlight.saved = config:readSetting("highlight_paging", {})
            config:saveSetting("highlight", self.highlight.saved)
            config:delSetting("highlight_paging")
        end
    end
=======
    self.highlight.saved = config:readSetting("highlight") or {}
    self.inverse_reading_order = config:isTrue("inverse_reading_order") or G_reader_settings:isTrue("inverse_reading_order")
>>>>>>> 6f2fdd96
    self.page_overlap_enable = config:isTrue("show_overlap_enable") or G_reader_settings:isTrue("page_overlap_enable") or DSHOWOVERLAP
    self.page_overlap_style = config:readSetting("page_overlap_style") or G_reader_settings:readSetting("page_overlap_style") or "dim"
    self.page_gap.height = Screen:scaleBySize(config:readSetting("kopt_page_gap_height")
                                              or G_reader_settings:readSetting("kopt_page_gap_height")
                                              or 8)
end

function ReaderView:onPageUpdate(new_page_no)
    self.state.page = new_page_no
    self.state.drawn = false
    self:recalculate()
    self.highlight.temp = {}
    self:checkAutoSaveSettings()
end

function ReaderView:onPosUpdate(new_pos)
    self.state.pos = new_pos
    self:recalculate()
    self.highlight.temp = {}
    self:checkAutoSaveSettings()
end

function ReaderView:onZoomUpdate(zoom)
    self.state.zoom = zoom
    self:recalculate()
    self.highlight.temp = {}
end

function ReaderView:onBBoxUpdate(bbox)
    self.use_bbox = bbox and true or false
end

function ReaderView:onRotationUpdate(rotation)
    self.state.rotation = rotation
    self:recalculate()
end

function ReaderView:onReaderFooterVisibilityChange()
    -- Don't bother ReaderRolling with this nonsense, the footer's height is NOT handled via visible_area there ;)
    if self.ui.document.info.has_pages and self.state.page then
        -- NOTE: Simply relying on recalculate would be a wee bit too much: it'd reset the in-page offsets,
        --       which would be wrong, and is also not necessary, since the footer is at the bottom of the screen ;).
        --       So, simply mangle visible_area's height ourselves...
        if not self.ui.view.footer.settings.reclaim_height then
            -- NOTE: Yes, this means that toggling reclaim_height requires a page switch (for a proper recalculate).
            --       Thankfully, most of the time, the quirks are barely noticeable ;).
            if self.ui.view.footer_visible then
                self.visible_area.h = self.visible_area.h - self.ui.view.footer:getHeight()
            else
                self.visible_area.h = self.visible_area.h + self.ui.view.footer:getHeight()
            end
        end
        self.ui:handleEvent(Event:new("ViewRecalculate", self.visible_area, self.page_area))
    end
end

function ReaderView:onGammaUpdate(gamma)
    self.state.gamma = gamma
    if self.page_scroll then
        self.ui:handleEvent(Event:new("UpdateScrollPageGamma", gamma))
    end
    Notification:notify(T(_("Font gamma set to: %1."), gamma))
end

function ReaderView:onFontSizeUpdate(font_size)
    self.ui:handleEvent(Event:new("ReZoom", font_size))
    Notification:notify(T(_("Font zoom set to: %1."), font_size))
end

function ReaderView:onDefectSizeUpdate()
    self.ui:handleEvent(Event:new("ReZoom"))
end

function ReaderView:onPageCrop()
    self.ui:handleEvent(Event:new("ReZoom"))
end

function ReaderView:onMarginUpdate()
    self.ui:handleEvent(Event:new("ReZoom"))
end

function ReaderView:onSetViewMode(new_mode)
    if new_mode ~= self.view_mode then
        self.view_mode = new_mode
        self.ui.document:setViewMode(new_mode)
        self.ui:handleEvent(Event:new("ChangeViewMode"))
        Notification:notify(T( _("View mode set to: %1"), optionsutil:getOptionText("SetViewMode", new_mode)))
    end
end

--Refresh after changing a variable done by koptoptions.lua since all of them
--requires full screen refresh. If this handler used for changing page gap from
--another source (eg. coptions.lua) triggering a redraw is needed.
function ReaderView:onPageGapUpdate(page_gap)
    self.page_gap.height = page_gap
    Notification:notify(T(_("Page gap set to %1."), page_gap))
    return true
end

function ReaderView:onSaveSettings()
    if self.document:isEdited() and G_reader_settings:readSetting("save_document") ~= "always" then
        -- Either "disable" (and the current tiles will be wrong) or "prompt" (but the
        -- prompt will happen later, too late to catch "Don't save"), so force cached
        -- tiles to be ignored on next opening.
        self.document:resetTileCacheValidity()
    end
    self.ui.doc_settings:saveSetting("tile_cache_validity_ts", self.document:getTileCacheValidity())
    self.ui.doc_settings:saveSetting("render_mode", self.render_mode)
    -- Don't etch the current rotation in stone when sticky rotation is enabled
    local locked = G_reader_settings:isTrue("lock_rotation")
    if not locked then
        self.ui.doc_settings:saveSetting("rotation_mode", Screen:getRotationMode())
    end
    self.ui.doc_settings:saveSetting("gamma", self.state.gamma)
    self.ui.doc_settings:saveSetting("highlight", self.highlight.saved)
    self.ui.doc_settings:saveSetting("inverse_reading_order", self.inverse_reading_order)
    self.ui.doc_settings:saveSetting("show_overlap_enable", self.page_overlap_enable)
    self.ui.doc_settings:saveSetting("page_overlap_style", self.page_overlap_style)
end

function ReaderView:getRenderModeMenuTable()
    local view = self
    local function make_mode(text, mode)
        return {
            text = text,
            checked_func = function() return view.render_mode == mode end,
            callback = function() view.render_mode = mode end,
        }
    end
    return  {
        -- @translators Selects which layers of the DjVu image should be rendered.  Valid  rendering  modes are color, black, mask, foreground, and background. See http://djvu.sourceforge.net/ and https://en.wikipedia.org/wiki/DjVu for more information about the format.
        text = _("DjVu render mode"),
        sub_item_table = {
            make_mode(_("COLOUR (works for both colour and b&w pages)"), 0),
            make_mode(_("BLACK & WHITE (for b&w pages only, much faster)"), 1),
            make_mode(_("COLOUR ONLY (slightly faster than COLOUR)"), 2),
            make_mode(_("MASK ONLY (for b&w pages only)"), 3),
            make_mode(_("COLOUR BACKGROUND (show only background)"), 4),
            make_mode(_("COLOUR FOREGROUND (show only foreground)"), 5),
        }
    }
end

function ReaderView:onCloseDocument()
    self.hinting = false
    -- stop any in fly HintPage event
    UIManager:unschedule(self.emitHintPageEvent)
end

function ReaderView:onReaderReady()
    self.settings_last_save_tv = UIManager:getTime()
end

function ReaderView:onResume()
    -- As settings were saved on suspend, reset this on resume,
    -- as there's no need for a possibly immediate save.
    self.settings_last_save_tv = UIManager:getTime()
end

function ReaderView:checkAutoSaveSettings()
    if not self.settings_last_save_tv then -- reader not yet ready
        return
    end
    if G_reader_settings:nilOrFalse("auto_save_settings_interval_minutes") then
        -- no auto save
        return
    end

    local interval = G_reader_settings:readSetting("auto_save_settings_interval_minutes")
    interval = TimeVal:new{ sec = interval*60, usec = 0 }
    local now_tv = UIManager:getTime()
    if now_tv - self.settings_last_save_tv >= interval then
        self.settings_last_save_tv = now_tv
        -- I/O, delay until after the pageturn
        UIManager:tickAfterNext(function()
            self.ui:saveSettings()
        end)
    end
end

function ReaderView:isOverlapAllowed()
    if self.ui.document.info.has_pages then
        return not self.page_scroll
            and (self.ui.paging.zoom_mode ~= "page"
                or (self.ui.paging.zoom_mode == "page" and self.ui.paging.is_reflowed))
            and not self.ui.paging.zoom_mode:find("height")
    else
        return self.view_mode ~= "page"
    end
end

function ReaderView:onToggleReadingOrder()
    self.inverse_reading_order = not self.inverse_reading_order
    if self.ui.document.info.has_pages then
        self.ui.paging:setupTouchZones()
    else
        self.ui.rolling:setupTouchZones()
    end
    local is_rtl = self.inverse_reading_order ~= BD.mirroredUILayout() -- mirrored reading
    UIManager:show(Notification:new{
        text = is_rtl and _("RTL page turning.") or _("LTR page turning."),
    })
    return true
end

function ReaderView:getTapZones()
    local forward_zone = {
        ratio_x = DTAP_ZONE_FORWARD.x, ratio_y = DTAP_ZONE_FORWARD.y,
        ratio_w = DTAP_ZONE_FORWARD.w, ratio_h = DTAP_ZONE_FORWARD.h,
    }
    local backward_zone = {
        ratio_x = DTAP_ZONE_BACKWARD.x, ratio_y = DTAP_ZONE_BACKWARD.y,
        ratio_w = DTAP_ZONE_BACKWARD.w, ratio_h = DTAP_ZONE_BACKWARD.h,
    }
    if self.inverse_reading_order ~= BD.mirroredUILayout() then -- mirrored reading
        forward_zone.ratio_x = 1 - forward_zone.ratio_x - forward_zone.ratio_w
        backward_zone.ratio_x = 1 - backward_zone.ratio_x - backward_zone.ratio_w
    end
    return forward_zone, backward_zone
end

return ReaderView<|MERGE_RESOLUTION|>--- conflicted
+++ resolved
@@ -789,7 +789,6 @@
     self:resetLayout()
     local page_scroll = config:readSetting("kopt_page_scroll") or self.document.configurable.page_scroll
     self.page_scroll = page_scroll == 1 and true or false
-<<<<<<< HEAD
     self.highlight.saved = config:readSetting("highlight", {})
     -- Highlight formats in crengine and mupdf are incompatible.
     -- Backup highlights when the document is opened with incompatible engine.
@@ -806,10 +805,7 @@
             config:delSetting("highlight_paging")
         end
     end
-=======
-    self.highlight.saved = config:readSetting("highlight") or {}
     self.inverse_reading_order = config:isTrue("inverse_reading_order") or G_reader_settings:isTrue("inverse_reading_order")
->>>>>>> 6f2fdd96
     self.page_overlap_enable = config:isTrue("show_overlap_enable") or G_reader_settings:isTrue("page_overlap_enable") or DSHOWOVERLAP
     self.page_overlap_style = config:readSetting("page_overlap_style") or G_reader_settings:readSetting("page_overlap_style") or "dim"
     self.page_gap.height = Screen:scaleBySize(config:readSetting("kopt_page_gap_height")
