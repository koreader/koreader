--[[--
ReaderView module handles all the screen painting for document browsing.
]]

local BD = require("ui/bidi")
local Blitbuffer = require("ffi/blitbuffer")
local Device = require("device")
local Font = require("ui/font")
local Geom = require("ui/geometry")
local Event = require("ui/event")
local IconWidget = require("ui/widget/iconwidget")
local InfoMessage = require("ui/widget/infomessage")
local Notification = require("ui/widget/notification")
local OverlapGroup = require("ui/widget/overlapgroup")
local ReaderDogear = require("apps/reader/modules/readerdogear")
local ReaderFlipping = require("apps/reader/modules/readerflipping")
local ReaderFooter = require("apps/reader/modules/readerfooter")
local TextWidget = require("ui/widget/textwidget")
local UIManager = require("ui/uimanager")
local dbg = require("dbg")
local logger = require("logger")
local optionsutil = require("ui/data/optionsutil")
local Size = require("ui/size")
local time = require("ui/time")
local util = require("util")
local _ = require("gettext")
local Screen = Device.screen
local T = require("ffi/util").template

local ReaderView = OverlapGroup:extend{
    document = nil,
    view_modules = nil, -- array

    -- single page state
    state = nil, -- table
    outer_page_color = Blitbuffer.gray(G_defaults:readSetting("DOUTER_PAGE_COLOR") * (1/15)),
    -- highlight with "lighten" or "underscore" or "strikeout" or "invert"
    highlight = nil, -- table
    highlight_visible = true,
    note_mark_line_w = 3, -- side line thickness
    note_mark_sign = nil,
    note_mark_pos_x1 = nil, -- page 1
    note_mark_pos_x2 = nil, -- page 2 in two-page mode
    -- PDF/DjVu continuous paging
    page_scroll = nil,
    page_bgcolor = Blitbuffer.gray(G_defaults:readSetting("DBACKGROUND_COLOR") * (1/15)),
    page_states = nil, -- table
    -- properties of the gap drawn between each page in scroll mode:
    page_gap = nil, -- table
    -- DjVu page rendering mode (used in djvu.c:drawPage())
    render_mode = nil, -- default to COLOR, will be set in onReadSettings()
    -- Crengine view mode
    view_mode = G_defaults:readSetting("DCREREADER_VIEW_MODE"), -- default to page mode
    hinting = true,
    emitHintPageEvent = nil,

    -- visible area within current viewing page
    visible_area = nil,
    -- dimen for current viewing page
    page_area = nil,
    -- dimen for area to dim
    dim_area = nil,
    -- has footer
    footer_visible = nil,
    -- has dogear
    dogear_visible = false,
    -- in flipping state
    flipping_visible = false,
    -- to ensure periodic flush of settings
    settings_last_save_time = nil,
    -- might be directly updated by readerpaging/readerrolling when
    -- they handle some panning/scrolling, to request "fast" refreshes
    currently_scrolling = false,

    -- image content stats of the current page, if supported by the Document engine
    img_count = nil,
    img_coverage = nil,
}

function ReaderView:init()
    self.view_modules = {}

    self.state = {
        page = nil,
        pos = 0,
        zoom = 1.0,
        rotation = 0,
        gamma = 1.0,
        offset = nil,
        bbox = nil,
    }
    self.highlight = {
        page_boxes = {},  -- hashmap; boxes in pages, used to draw visited pages in "page" view modes
        visible_boxes = nil, -- array; visible boxes in the current page, used by ReaderHighlight:onTap()
        lighten_factor = G_reader_settings:readSetting("highlight_lighten_factor", 0.2),
        note_mark = G_reader_settings:readSetting("highlight_note_marker"),
        temp_drawer = "invert",
        temp = {},
        saved_drawer = "lighten",
        -- NOTE: Unfortunately, yellow tends to look like absolute ass on Kaleido panels...
        saved_color = Screen:isColorEnabled() and "yellow" or "gray",
        indicator = nil, -- geom: non-touch highlight position indicator: {x = 50, y=50}
    }
    self.page_states = {}
    self.page_gap = {
        -- color (0 = white, 8 = gray, 15 = black)
        color = Blitbuffer.gray((G_reader_settings:readSetting("page_gap_color") or 8) * (1/15)),
    }
    self.visible_area = Geom:new{x = 0, y = 0, w = 0, h = 0}
    self.page_area = Geom:new{x = 0, y = 0, w = 0, h = 0}
    self.dim_area = Geom:new{x = 0, y = 0, w = 0, h = 0}

    -- Zero-init for sanity
    self.img_count = 0
    self.img_coverage = 0

    self:addWidgets()
    self.emitHintPageEvent = function()
        self.ui:handleEvent(Event:new("HintPage", self.hinting))
    end

    -- We've subclassed OverlapGroup, go through its init, because it does some funky stuff with self.dimen...
    OverlapGroup.init(self)
end

function ReaderView:addWidgets()
    self.dogear = ReaderDogear:new{
        view = self,
        ui = self.ui,
    }
    self.footer = ReaderFooter:new{
        view = self,
        ui = self.ui,
    }
    self.flipping = ReaderFlipping:new{
        view = self,
        ui = self.ui,
    }
    local arrow_size = Screen:scaleBySize(16)
    self.arrow = IconWidget:new{
        icon = "control.expand.alpha",
        width = arrow_size,
        height = arrow_size,
        alpha = true, -- Keep the alpha layer intact, the fill opacity is set at 75%
    }

    self[1] = self.dogear
    self[2] = self.footer
    self[3] = self.flipping
end

--[[--
Register a view UI widget module for document browsing.

@tparam string name module name, registered widget can be accessed by readerui.view.view_modules[name].
@tparam ui.widget.widget.Widget widget paintable widget, i.e. has a paintTo method.

@usage
local ImageWidget = require("ui/widget/imagewidget")
local dummy_image = ImageWidget:new{
    file = "resources/koreader.png",
}
-- the image will be painted on all book pages
readerui.view:registerViewModule('dummy_image', dummy_image)
]]
function ReaderView:registerViewModule(name, widget)
    if not widget.paintTo then
        print(name .. " view module does not have paintTo method!")
        return
    end
    widget.view = self
    widget.ui = self.ui
    self.view_modules[name] = widget
end

function ReaderView:resetLayout()
    for _, widget in ipairs(self) do
        widget:resetLayout()
    end
    for _, m in pairs(self.view_modules) do
        if m.resetLayout then m:resetLayout() end
    end
end

function ReaderView:paintTo(bb, x, y)
    dbg:v("readerview painting", self.visible_area, "to", x, y)
    if self.page_scroll then
        self:drawPageBackground(bb, x, y)
    else
        self:drawPageSurround(bb, x, y)
    end

    -- draw page content
    if self.ui.paging then
        if self.page_scroll then
            self:drawScrollPages(bb, x, y)
        else
            self:drawSinglePage(bb, x, y)
        end
    else
        if self.view_mode == "page" then
            self:drawPageView(bb, x, y)
        elseif self.view_mode == "scroll" then
            self:drawScrollView(bb, x, y)
        end
        local should_repaint = self.ui.rolling:handlePartialRerendering()
        if should_repaint then
            -- ReaderRolling may have repositionned on another page containing
            -- the xpointer of the top of the original page: recalling this is
            -- all there is to do.
            self:paintTo(bb, x, y)
            return
        end
    end

    -- mark last read area of overlapped pages
    if not self.dim_area:isEmpty() and self:isOverlapAllowed() then
        if self.page_overlap_style == "dim" then
            -- NOTE: "dim", as in make black text fainter, e.g., lighten the rect
            bb:lightenRect(self.dim_area.x, self.dim_area.y, self.dim_area.w, self.dim_area.h)
        else
            -- Paint at the proper y origin depending on whether we paged forward (dim_area.y == 0) or backward
            local paint_y = self.dim_area.y == 0 and self.dim_area.h or self.dim_area.y
            if self.page_overlap_style == "arrow" then
                local center_offset = bit.rshift(self.arrow.height, 1)
                self.arrow:paintTo(bb, 0, paint_y - center_offset)
            elseif self.page_overlap_style == "line" then
                bb:paintRect(0, paint_y, self.dim_area.w, Size.line.medium, Blitbuffer.COLOR_DARK_GRAY)
            elseif self.page_overlap_style == "dashed_line" then
                for i = 0, self.dim_area.w - 20, 20 do
                    bb:paintRect(i, paint_y, 14, Size.line.medium, Blitbuffer.COLOR_DARK_GRAY)
                end
            end
        end
    end

    -- draw saved highlight (will return true if any of them are in color)
    local colorful
    if self.highlight_visible then
        colorful = self:drawSavedHighlight(bb, x, y)
    end
    -- draw temporary highlight
    if self.highlight.temp then
        self:drawTempHighlight(bb, x, y)
    end
    -- draw highlight position indicator for non-touch
    if self.highlight.indicator then
        self:drawHighlightIndicator(bb, x, y)
    end
    -- paint dogear
    if self.dogear_visible then
        self.dogear:paintTo(bb, x, y)
    end
    -- paint footer
    if self.footer_visible then
        self.footer:paintTo(bb, x, y)
    end
    -- paint top left corner indicator
    self.flipping:paintTo(bb, x, y)
    -- paint view modules
    for _, m in pairs(self.view_modules) do
        m:paintTo(bb, x, y)
    end
    -- stop activity indicator
    self.ui:handleEvent(Event:new("StopActivityIndicator"))

    -- Most pages should not require dithering, but the dithering flag is also used to engage Kaleido waveform modes,
    -- so we'll set the flag to true if any of our drawn highlights were in color.
    self.dialog.dithered = colorful
    -- For KOpt, let the user choose.
    if self.ui.paging then
        if self.document.hw_dithering then
            self.dialog.dithered = true
        end
    else
        -- Whereas for CRe,
        -- If we're attempting to show a large enough amount of image data, request dithering (without triggering another repaint ;)).
        local img_count, img_coverage = self.document:getDrawnImagesStatistics()
        -- We also want to deal with paging *away* from image content, which would have adverse effect on ghosting.
        local coverage_diff = math.abs(img_coverage - self.img_coverage)
        -- Which is why we remember the stats of the *previous* page.
        self.img_count, self.img_coverage = img_count, img_coverage
        if img_coverage >= 0.075 or coverage_diff >= 0.075 then
            -- Request dithering on the actual page with image content
            if img_coverage >= 0.075 then
                self.dialog.dithered = true
            end
            -- Request a flashing update while we're at it, but only if it's the first time we're painting it
            if self.state.drawn == false and G_reader_settings:nilOrTrue("refresh_on_pages_with_images") then
                UIManager:setDirty(nil, "full")
            end
        end
        self.state.drawn = true
    end
end

--[[
Given coordinates on the screen return position in original page
]]--
function ReaderView:screenToPageTransform(pos)
    if self.ui.paging then
        if self.page_scroll then
            return self:getScrollPagePosition(pos)
        else
            return self:getSinglePagePosition(pos)
        end
    else
        pos.page = self.document:getCurrentPage()
        return pos
    end
end

--[[
Given rectangle in original page return rectangle on the screen
]]--
function ReaderView:pageToScreenTransform(page, rect)
    if self.ui.paging then
        if self.page_scroll then
            return self:getScrollPageRect(page, rect)
        else
            return self:getSinglePageRect(rect)
        end
    else
        return rect
    end
end

--[[
Get page area on screen for a given page number
--]]
function ReaderView:getScreenPageArea(page)
    if self.ui.paging then
        local area = Geom:new{x = 0, y = 0}
        if self.page_scroll then
            for _, state in ipairs(self.page_states) do
                if page ~= state.page then
                    area.y = area.y + state.visible_area.h + state.offset.y
                    area.y = area.y + self.page_gap.height
                else
                    area.x = state.offset.x
                    area.w = state.visible_area.w
                    area.h = state.visible_area.h
                    return area
                end
            end
        else
            area.x = self.state.offset.x
            area.y = self.state.offset.y
            area.w = self.visible_area.w
            area.h = self.visible_area.h
            return area
        end
    else
        return self.dimen
    end
end

function ReaderView:drawPageBackground(bb, x, y)
    bb:paintRect(x, y, self.dimen.w, self.dimen.h, self.page_bgcolor)
end

function ReaderView:drawPageSurround(bb, x, y)
    if self.dimen.h > self.visible_area.h then
        bb:paintRect(x, y, self.dimen.w, self.state.offset.y, self.outer_page_color)
        local bottom_margin = y + self.visible_area.h + self.state.offset.y
        bb:paintRect(x, bottom_margin, self.dimen.w, self.state.offset.y +
            self.footer:getHeight(), self.outer_page_color)
    end
    if self.dimen.w > self.visible_area.w then
        bb:paintRect(x, y, self.state.offset.x, self.dimen.h, self.outer_page_color)
        bb:paintRect(x + self.dimen.w - self.state.offset.x - 1, y,
            self.state.offset.x + 1, self.dimen.h, self.outer_page_color)
    end
end

function ReaderView:drawScrollPages(bb, x, y)
    local pos = Geom:new{x = x , y = y}
    for page, state in ipairs(self.page_states) do
        self.document:drawPage(
            bb,
            pos.x + state.offset.x,
            pos.y + state.offset.y,
            state.visible_area,
            state.page,
            state.zoom,
            state.rotation,
            state.gamma)
        pos.y = pos.y + state.visible_area.h
        -- draw page gap if not the last part
        if page ~= #self.page_states then
            self:drawPageGap(bb, pos.x, pos.y)
            pos.y = pos.y + self.page_gap.height
        end
    end
    UIManager:nextTick(self.emitHintPageEvent)
end

function ReaderView:getCurrentPageList()
    local pages = {}
    if self.ui.paging then
        if self.page_scroll then
            for _, state in ipairs(self.page_states) do
                table.insert(pages, state.page)
            end
        else
            table.insert(pages, self.state.page)
        end
    end
    return pages
end

function ReaderView:getScrollPagePosition(pos)
    local x_p, y_p
    local x_s, y_s = pos.x, pos.y
    for _, state in ipairs(self.page_states) do
        if y_s < state.visible_area.h + state.offset.y then
            y_p = (state.visible_area.y + y_s - state.offset.y) / state.zoom
            x_p = (state.visible_area.x + x_s - state.offset.x) / state.zoom
            return {
                x = x_p,
                y = y_p,
                page = state.page,
                zoom = state.zoom,
                rotation = state.rotation,
            }
        else
            y_s = y_s - state.visible_area.h - self.page_gap.height
        end
    end
end

function ReaderView:getScrollPageRect(page, rect_p)
    local rect_s = Geom:new()
    for _, state in ipairs(self.page_states) do
        local trans_p = Geom:new(rect_p):copy()
        trans_p:transformByScale(state.zoom, state.zoom)
        if page == state.page and state.visible_area:intersectWith(trans_p) then
            rect_s.x = rect_s.x + state.offset.x + trans_p.x - state.visible_area.x
            rect_s.y = rect_s.y + state.offset.y + trans_p.y - state.visible_area.y
            rect_s.w = trans_p.w
            rect_s.h = trans_p.h
            return rect_s
        end
        rect_s.y = rect_s.y + state.visible_area.h + self.page_gap.height
    end
end

function ReaderView:drawPageGap(bb, x, y)
    bb:paintRect(x, y, self.dimen.w, self.page_gap.height, self.page_gap.color)
end

function ReaderView:drawSinglePage(bb, x, y)
    self.document:drawPage(
        bb,
        x + self.state.offset.x,
        y + self.state.offset.y,
        self.visible_area,
        self.state.page,
        self.state.zoom,
        self.state.rotation,
        self.state.gamma)
    UIManager:nextTick(self.emitHintPageEvent)
end

function ReaderView:getSinglePagePosition(pos)
    local x_s, y_s = pos.x, pos.y
    return {
        x = (self.visible_area.x + x_s - self.state.offset.x) / self.state.zoom,
        y = (self.visible_area.y + y_s - self.state.offset.y) / self.state.zoom,
        page = self.state.page,
        zoom = self.state.zoom,
        rotation = self.state.rotation,
    }
end

function ReaderView:getSinglePageRect(rect_p)
    local rect_s = Geom:new()
    local trans_p = Geom:new(rect_p):copy()
    trans_p:transformByScale(self.state.zoom, self.state.zoom)
    if self.visible_area:intersectWith(trans_p) then
        rect_s.x = self.state.offset.x + trans_p.x - self.visible_area.x
        rect_s.y = self.state.offset.y + trans_p.y - self.visible_area.y
        rect_s.w = trans_p.w
        rect_s.h = trans_p.h
        return rect_s
    end
end

function ReaderView:drawPageView(bb, x, y)
    self.document:drawCurrentViewByPage(
        bb,
        x + self.state.offset.x,
        y + self.state.offset.y,
        self.visible_area,
        self.state.page)
end

function ReaderView:drawScrollView(bb, x, y)
    self.document:drawCurrentViewByPos(
        bb,
        x + self.state.offset.x,
        y + self.state.offset.y,
        self.visible_area,
        self.state.pos)
end

function ReaderView:drawHighlightIndicator(bb, x, y)
    local rect = self.highlight.indicator
    -- paint big cross line +
    bb:paintRect(
        rect.x,
        rect.y + rect.h / 2 - Size.border.thick / 2,
        rect.w,
        Size.border.thick
    )
    bb:paintRect(
        rect.x + rect.w / 2 - Size.border.thick / 2,
        rect.y,
        Size.border.thick,
        rect.h
    )
end

function ReaderView:drawTempHighlight(bb, x, y)
    for page, boxes in pairs(self.highlight.temp) do
        for i = 1, #boxes do
            local rect = self:pageToScreenTransform(page, boxes[i])
            if rect then
                self:drawHighlightRect(bb, x, y, rect, self.highlight.temp_drawer)
            end
        end
    end
end

function ReaderView:drawSavedHighlight(bb, x, y)
    self.highlight.visible_boxes = {}
    if #self.ui.annotation.annotations > 0 then
        if self.ui.paging then
            return self:drawPageSavedHighlight(bb, x, y)
        else
            return self:drawXPointerSavedHighlight(bb, x, y)
        end
    end
end

function ReaderView:drawPageSavedHighlight(bb, x, y)
    local do_cache = not self.page_scroll and self.document.configurable.text_wrap == 0
    local colorful
    local pages = self:getCurrentPageList()
    for _, page in ipairs(pages) do
        if self.highlight.page_boxes[page] ~= nil then -- cached
            for _, box in ipairs(self.highlight.page_boxes[page]) do
                local rect = self:pageToScreenTransform(page, box.rect)
                if rect then
                    table.insert(self.highlight.visible_boxes, box)
                    self:drawHighlightRect(bb, x, y, rect, box.drawer, box.color, box.draw_mark)
                    if box.colorful then
                        colorful = true
                    end
                end
            end
        else -- not cached
            if do_cache then
                self.highlight.page_boxes[page] = {}
            end
            local items, idx_offset = self.ui.highlight:getPageSavedHighlights(page)
            for index, item in ipairs(items) do
                local boxes = self.document:getPageBoxesFromPositions(page, item.pos0, item.pos1)
                if boxes then
                    local drawer = item.drawer
                    local color = item.color and Blitbuffer.colorFromName(item.color)
                    if not colorful and color and not Blitbuffer.isColor8(color) then
                        colorful = true
                    end
                    local draw_note_mark = item.note and true or nil
                    for _, box in ipairs(boxes) do
                        local rect = self:pageToScreenTransform(page, box)
                        if rect then
                            local hl_box = {
                                index     = item.parent or (index + idx_offset), -- index in annotations
                                rect      = box,
                                drawer    = drawer,
                                color     = color,
                                draw_mark = draw_note_mark,
                                colorful  = colorful,
                            }
                            if do_cache then
                                table.insert(self.highlight.page_boxes[page], hl_box)
                            end
                            table.insert(self.highlight.visible_boxes, hl_box)
                            self:drawHighlightRect(bb, x, y, rect, drawer, color, draw_note_mark)
                            draw_note_mark = draw_note_mark and false -- side mark in the first line only
                        else
                            -- some boxes are not displayed in the currently visible part of the page,
                            -- the page boxes cannot be cached
                            do_cache = false
                            self.highlight.page_boxes[page] = nil
                        end
                    end
                end
            end
        end
    end
    return colorful
end

function ReaderView:drawXPointerSavedHighlight(bb, x, y)
    local do_cache = self.view_mode == "page"
    local colorful
    local page = self.document:getCurrentPage()
    if self.highlight.page_boxes[page] ~= nil then -- cached
        for _, box in ipairs(self.highlight.page_boxes[page]) do
            table.insert(self.highlight.visible_boxes, box)
            self:drawHighlightRect(bb, x, y, box.rect, box.drawer, box.color, box.draw_mark)
            if box.colorful then
                colorful = true
            end
        end
    else -- not cached
        if do_cache then
            self.highlight.page_boxes[page] = {}
        end
        -- Even in page mode, it's safer to use pos and ui.dimen.h
        -- than pages' xpointers pos, even if ui.dimen.h is a bit
        -- larger than pages' heights
        local cur_view_top = self.document:getCurrentPos()
        local cur_view_bottom
        if self.view_mode == "page" and self.document:getVisiblePageCount() > 1 then
            cur_view_bottom = cur_view_top + 2 * self.ui.dimen.h
        else
            cur_view_bottom = cur_view_top + self.ui.dimen.h
        end
        for index, item in ipairs(self.ui.annotation.annotations) do
            if item.drawer then
                -- document:getScreenBoxesFromPositions() is expensive, so we
                -- first check if this item is on current page
                local start_pos = self.document:getPosFromXPointer(item.pos0)
                if start_pos > cur_view_bottom then break end -- this and all next highlights are after the current page
                local end_pos = self.document:getPosFromXPointer(item.pos1)
                if end_pos >= cur_view_top then
                    local boxes = self.document:getScreenBoxesFromPositions(item.pos0, item.pos1, true) -- get_segments=true
                    if boxes then
                        local drawer = item.drawer
                        local color = item.color and Blitbuffer.colorFromName(item.color)
                        if not colorful and color and not Blitbuffer.isColor8(color) then
                            colorful = true
                        end
                        local draw_note_mark = item.note and true or nil
                        for _, box in ipairs(boxes) do
                            if box.h ~= 0 then
                                local hl_box = {
                                    index     = index,
                                    rect      = box,
                                    drawer    = drawer,
                                    color     = color,
                                    draw_mark = draw_note_mark,
                                    colorful  = colorful,
                                }
                                if do_cache then
                                    table.insert(self.highlight.page_boxes[page], hl_box)
                                end
                                table.insert(self.highlight.visible_boxes, hl_box)
                                self:drawHighlightRect(bb, x, y, box, drawer, color, draw_note_mark)
                                draw_note_mark = draw_note_mark and false -- side mark in the first line only
                            end
                        end
                    end
                end
            end
        end
    end
    return colorful
end

function ReaderView:drawHighlightRect(bb, _x, _y, rect, drawer, color, draw_note_mark)
    local x, y, w, h = rect.x, rect.y, rect.w, rect.h
    if drawer == "lighten" or drawer == "invert" then
        local pct = G_reader_settings:readSetting("highlight_height_pct")
        if pct ~= nil then
            h = math.floor(h * pct / 100)
            y = y + math.ceil((rect.h - h) / 2)
        end
    end
    if drawer == "lighten" then
        if not color then
            bb:darkenRect(x, y, w, h, self.highlight.lighten_factor)
        else
            if bb:getInverse() == 1 then
                -- MUL doesn't really work on a black background, so, switch to OVER if we're in software nightmode...
                -- NOTE: If we do *not* invert the color here, it *will* get inverted by the blitter given that the target bb is inverted.
                --       While not particularly pretty, this (roughly) matches with hardware nightmode, *and* how MuPDF renders highlights...
                --       But it's *really* not pretty (https://github.com/koreader/koreader/pull/11044#issuecomment-1902886069), so we'll fix it ;p.
                local c = Blitbuffer.ColorRGB32(color.r, color.g, color.b, 0xFF * self.highlight.lighten_factor):invert()
                bb:blendRectRGB32(x, y, w, h, c)
            else
                bb:multiplyRectRGB(x, y, w, h, color)
            end
        end
    elseif drawer == "underscore" then
        if not color then
            color = Blitbuffer.COLOR_GRAY_4
        end
        if Blitbuffer.isColor8(color) then
            bb:paintRect(x, y + h - 1, w, Size.line.thick, color)
        else
            bb:paintRectRGB32(x, y + h - 1, w, Size.line.thick, color)
        end
    elseif drawer == "strikeout" then
        if not color then
            color = Blitbuffer.COLOR_BLACK
        end
        local line_y = y + math.floor(h / 2) + 1
        if self.ui.paging then
            line_y = line_y + 2
        end
        if Blitbuffer.isColor8(color) then
            bb:paintRect(x, line_y, w, Size.line.medium, color)
        else
            bb:paintRectRGB32(x, line_y, w, Size.line.medium, color)
        end
    elseif drawer == "invert" then
        bb:invertRect(x, y, w, h)
    end
    if self.highlight.note_mark ~= nil and draw_note_mark ~= nil then
        color = color or Blitbuffer.COLOR_BLACK
        if self.highlight.note_mark == "underline" then
            -- With most annotation styles, we'd risk making this invisible if we used the same color,
            -- so, always draw this in black.
            bb:paintRect(x, y + h - 1, w, Size.line.medium, Blitbuffer.COLOR_BLACK)
        else
            local note_mark_pos_x
            if self.ui.paging or
                    (self.document:getVisiblePageCount() == 1) or -- one-page mode
                    (x < Screen:getWidth() / 2) then -- page 1 in two-page mode
                note_mark_pos_x = self.note_mark_pos_x1
            else
                note_mark_pos_x = self.note_mark_pos_x2
            end
            if self.highlight.note_mark == "sideline" then
                if Blitbuffer.isColor8(color) then
                    bb:paintRect(note_mark_pos_x, y, self.note_mark_line_w, rect.h, color)
                else
                    bb:paintRectRGB32(note_mark_pos_x, y, self.note_mark_line_w, rect.h, color)
                end
            elseif self.highlight.note_mark == "sidemark" then
                if draw_note_mark then
                    self.note_mark_sign:paintTo(bb, note_mark_pos_x, y)
                end
            end
        end
    end
end

function ReaderView:getPageArea(page, zoom, rotation)
    if self.use_bbox then
        return self.document:getUsedBBoxDimensions(page, zoom, rotation)
    else
        return self.document:getPageDimensions(page, zoom, rotation)
    end
end

--[[
This method is supposed to be only used by ReaderPaging
--]]
function ReaderView:recalculate()
    -- Start by resetting the dithering flag early, so it doesn't carry over from the previous page.
    self.dialog.dithered = nil

    if self.ui.paging and self.state.page then
        self.page_area = self:getPageArea(
            self.state.page,
            self.state.zoom,
            self.state.rotation)
        -- reset our size
        self.visible_area:setSizeTo(self.dimen)
        if self.footer_visible and not self.footer.settings.reclaim_height then
            self.visible_area.h = self.visible_area.h - self.footer:getHeight()
        end
        if self.document.configurable.writing_direction == 0 then
            -- starts from left of page_area
            self.visible_area.x = self.page_area.x
        else
            -- start from right of page_area
            self.visible_area.x = self.page_area.x + self.page_area.w - self.visible_area.w
        end
        -- Check if we are in zoom_bottom_to_top
        if self.document.configurable.zoom_direction and self.document.configurable.zoom_direction >= 2 and self.document.configurable.zoom_direction <= 5 then
            -- starts from bottom of page_area
            self.visible_area.y = self.page_area.y + self.page_area.h - self.visible_area.h
        else
            -- starts from top of page_area
            self.visible_area.y = self.page_area.y
        end
        if not self.page_scroll then
            -- and recalculate it according to page size
            self.visible_area:offsetWithin(self.page_area, 0, 0)
        end
        -- clear dim area
        self.dim_area:clear()
        self.ui:handleEvent(
            Event:new("ViewRecalculate", self.visible_area, self.page_area))
    else
        self.visible_area:setSizeTo(self.dimen)
    end
    self.state.offset = Geom:new{x = 0, y = 0}
    if self.dimen.h > self.visible_area.h then
        if self.footer_visible and not self.footer.settings.reclaim_height then
            self.state.offset.y = (self.dimen.h - (self.visible_area.h + self.footer:getHeight())) / 2
        else
            self.state.offset.y = (self.dimen.h - self.visible_area.h) / 2
        end
    end
    if self.dimen.w > self.visible_area.w then
        self.state.offset.x = (self.dimen.w - self.visible_area.w) / 2
    end

    self:setupNoteMarkPosition()

    -- Flag a repaint so self:paintTo will be called
    -- NOTE: This is also unfortunately called during panning, essentially making sure we'll never be using "fast" for pans ;).
    UIManager:setDirty(self.dialog, self.currently_scrolling and "fast" or "partial")
end

function ReaderView:PanningUpdate(dx, dy)
    logger.dbg("pan by", dx, dy)
    local old = self.visible_area:copy()
    self.visible_area:offsetWithin(self.page_area, dx, dy)
    if self.visible_area ~= old then
        -- flag a repaint
        UIManager:setDirty(self.dialog, "partial")
        logger.dbg("on pan: page_area", self.page_area)
        logger.dbg("on pan: visible_area", self.visible_area)
        self.ui:handleEvent(
            Event:new("ViewRecalculate", self.visible_area, self.page_area))
    end
    return true
end

function ReaderView:PanningStart(x, y)
    logger.dbg("panning start", x, y)
    if not self.panning_visible_area then
        self.panning_visible_area = self.visible_area:copy()
    end
    self.visible_area = self.panning_visible_area:copy()
    self.visible_area:offsetWithin(self.page_area, x, y)
    self.ui:handleEvent(Event:new("ViewRecalculate", self.visible_area, self.page_area))
    UIManager:setDirty(self.dialog, "partial")
end

function ReaderView:PanningStop()
    self.panning_visible_area = nil
end

function ReaderView:SetZoomCenter(x, y)
    local old = self.visible_area:copy()
    self.visible_area:centerWithin(self.page_area, x, y)
    if self.visible_area ~= old then
        self.ui:handleEvent(Event:new("ViewRecalculate", self.visible_area, self.page_area))
        UIManager:setDirty(self.dialog, "partial")
    end
end

function ReaderView:getViewContext()
    if self.page_scroll then
        return self.page_states
    else
        return {
            {
                page = self.state.page,
                pos = self.state.pos,
                zoom = self.state.zoom,
                rotation = self.state.rotation,
                gamma = self.state.gamma,
                offset = self.state.offset:copy(),
                bbox = self.state.bbox,
            },
            self.visible_area:copy(),
            self.page_area:copy(),
        }
    end
end

function ReaderView:restoreViewContext(ctx)
    -- The format of the context is different depending on page_scroll.
    -- If we're asked to restore the other format, just ignore it
    -- (our only caller, ReaderPaging:onRestoreBookLocation(), will
    -- at least change to the page of the context, which is all that
    -- can be done when restoring from a different mode)
    if self.page_scroll then
        if ctx[1] and ctx[1].visible_area then
            self.page_states = ctx
            return true
        end
    else
        if ctx[1] and ctx[1].pos then
            self.state = ctx[1]
            self.visible_area = ctx[2]
            self.page_area = ctx[3]
            return true
        end
    end
    return false
end

function ReaderView:onSetRotationMode(mode)
    local old_mode = Screen:getRotationMode()
    if mode ~= nil and mode ~= old_mode then
        Screen:setRotationMode(mode)
        self:rotate(mode, old_mode)
    end
end

function ReaderView:rotate(mode, old_mode)
        -- NOTE: We cannot rely on getScreenMode, as it actually checks the screen dimensions, instead of the rotation mode.
        --       (i.e., it returns how the screen *looks* like, not how it's oriented relative to its native layout).
        --       This would horribly break if you started in Portrait (both rotation and visually),
        --       then resized your window to a Landscape layout *without* changing the rotation.
        --       If you then attempted to switch to a Landscape *rotation*, it would mistakenly think the layout hadn't changed!
        --       So, instead, as we're concerned with *rotation* layouts, just compare the two.
        --       We use LinuxFB-style constants, so, Portraits are even, Landscapes are odds, making this trivial.
    local matching_orientation = bit.band(mode, 1) == bit.band(old_mode, 1)
    if matching_orientation then
        -- No layout change, just rotate & repaint with a flash
        UIManager:setDirty(self.dialog, "full")
    else
        UIManager:setDirty(nil, "full") -- SetDimensions will only request a partial, we want a flash
        local new_screen_size = Screen:getSize()
        self.ui:handleEvent(Event:new("SetDimensions", new_screen_size))
        self.ui:onScreenResize(new_screen_size)
        self.ui:handleEvent(Event:new("InitScrollPageStates"))
    end
    Notification:notify(T(_("Rotation mode set to: %1"), optionsutil:getOptionText("SetRotationMode", mode)))
end

function ReaderView:onSetDimensions(dimensions)
    self:resetLayout()
    self.dimen = dimensions
    -- recalculate view
    self:recalculate()
end

function ReaderView:onRestoreDimensions(dimensions)
    self:resetLayout()
    self.dimen = dimensions
    -- recalculate view
    self:recalculate()
end

function ReaderView:onSetScrollMode(page_scroll)
    if self.ui.paging and page_scroll
            and self.ui.zooming.paged_modes[self.zoom_mode]
            and self.document.configurable.text_wrap == 0 then
        UIManager:show(InfoMessage:new{
            text = _([[
Continuous view (scroll mode) works best with zoom to page width, zoom to content width or zoom to rows.

In combination with zoom to fit page, page height, content height, content or columns, continuous view can cause unexpected shifts when turning pages.]]),
            timeout = 5,
        })
    end

    self:resetHighlightBoxesCache()
    self.page_scroll = page_scroll
    if not page_scroll then
        self.document.configurable.page_scroll = 0
    end
    self:recalculate()
    self.ui:handleEvent(Event:new("InitScrollPageStates"))
end

function ReaderView:onReadSettings(config)
    if self.ui.paging then
        self.document:setTileCacheValidity(config:readSetting("tile_cache_validity_ts"))
        self.render_mode = config:readSetting("render_mode") or G_defaults:readSetting("DRENDER_MODE")
        self.document.render_mode = self.render_mode
        if config:has("gamma") then -- old doc contrast setting
            config:saveSetting("kopt_contrast", config:readSetting("gamma"))
            config:delSetting("gamma")
        end
    end
    if G_reader_settings:nilOrFalse("lock_rotation") then
        local setting_name = self.ui.paging and "kopt_rotation_mode" or "copt_rotation_mode"
        -- document.configurable.rotation_mode is not ready yet
        local rotation_mode = config:readSetting(setting_name)
                           or G_reader_settings:readSetting(setting_name)
                           or Screen.DEVICE_ROTATED_UPRIGHT
        self:onSetRotationMode(rotation_mode)
    end
    self:resetLayout()
    self.page_scroll = (config:readSetting("kopt_page_scroll") or self.document.configurable.page_scroll) == 1
    if config:has("inverse_reading_order") then
        self.inverse_reading_order = config:isTrue("inverse_reading_order")
    else
        self.inverse_reading_order = G_reader_settings:isTrue("inverse_reading_order")
    end
    if config:has("invert_ui_layout_mirroring") then
        self.invert_ui_layout_mirroring = config:isTrue("invert_ui_layout_mirroring")
    else
        self.invert_ui_layout_mirroring = G_reader_settings:isTrue("invert_ui_layout_mirroring")
    end
    self.footer:setUILayoutMiroring(self.invert_ui_layout_mirroring)
    self.page_overlap_enable = config:isTrue("show_overlap_enable") or G_reader_settings:isTrue("page_overlap_enable") or G_defaults:readSetting("DSHOWOVERLAP")
    self.page_overlap_style = config:readSetting("page_overlap_style") or G_reader_settings:readSetting("page_overlap_style") or "dim"
    self.page_gap.height = Screen:scaleBySize(config:readSetting("kopt_page_gap_height")
                                              or G_reader_settings:readSetting("kopt_page_gap_height")
                                              or 8)
end

function ReaderView:shouldInvertBiDiLayoutMirroring()
<<<<<<< HEAD
    -- A few widgets may temporarily invert UI layout mirroring
    return G_reader_settings:isTrue("invert_ui_layout_mirroring")
end

function ReaderView:onToggleUILayoutMiroring()
    G_reader_settings:flipNilOrFalse("invert_ui_layout_mirroring")
=======
    return self.invert_ui_layout_mirroring
end

function ReaderView:onToggleUILayoutMiroring(toggle)
    if toggle == nil then
        toggle = not self.invert_ui_layout_mirroring
    end
    if self.invert_ui_layout_mirroring ~= toggle then
        self.invert_ui_layout_mirroring = toggle
        self.footer:setUILayoutMiroring(self.invert_ui_layout_mirroring)
    end
    return true
>>>>>>> 93bd4ed6
end

function ReaderView:onPageUpdate(new_page_no)
    self.state.page = new_page_no
    self.state.drawn = false
    self:recalculate()
    self.highlight.temp = {}
    self:checkAutoSaveSettings()
end

function ReaderView:onPosUpdate(new_pos)
    self.state.pos = new_pos
    self:recalculate()
    self.highlight.temp = {}
    self:checkAutoSaveSettings()
end

function ReaderView:onZoomUpdate(zoom)
    self.state.zoom = zoom
    self:recalculate()
    self.highlight.temp = {}
end

function ReaderView:onBBoxUpdate(bbox)
    self.use_bbox = bbox and true or false
end

--- @note: From ReaderRotation, which was broken, and has been removed in #12658
function ReaderView:onRotationUpdate(rotation)
    self.state.rotation = rotation
    self:recalculate()
end

function ReaderView:onPageChangeAnimation(forward)
    if Device:canDoSwipeAnimation() and G_reader_settings:isTrue("swipe_animations") then
        if self.inverse_reading_order then forward = not forward end
        Screen:setSwipeAnimations(true)
        Screen:setSwipeDirection(forward)
    end
end

function ReaderView:onTogglePageChangeAnimation()
    G_reader_settings:flipNilOrFalse("swipe_animations")
end

function ReaderView:onReaderFooterVisibilityChange()
    -- Don't bother ReaderRolling with this nonsense, the footer's height is NOT handled via visible_area there ;)
    if self.ui.paging and self.state.page then
        -- We don't need to do anything if reclaim is enabled ;).
        if not self.footer.settings.reclaim_height then
            -- NOTE: Without reclaim, toggling the footer affects the available area,
            --       so we need to recompute the full layout.
            -- NOTE: ReaderView:recalculate will snap visible_area to page_area edges (depending on zoom direction).
            --       We don't actually want to move here, so save & restore our current visible_area *coordinates*...
            local x, y = self.visible_area.x, self.visible_area.y
            self.ui:handleEvent(Event:new("SetDimensions", Screen:getSize()))
            self.visible_area.x = x
            self.visible_area.y = y

            -- Now, for scroll mode, ReaderView:recalculate does *not* affect any of the actual page_states,
            -- so we'll fudge the bottom page's visible area ourselves,
            -- so as not to leave a blank area behind the footer when hiding it...
            -- This might cause the next scroll to scroll a footer height's *less* than expected,
            -- but that should be hardly noticeable, and since we scroll less, it won't skip over anything.
            if self.page_scroll then
                local bottom_page = self.page_states[#self.page_states]
                -- Not sure if this can ever be `nil`...
                if bottom_page then
                    if self.footer_visible then
                        bottom_page.visible_area.h = bottom_page.visible_area.h - self.footer:getHeight()
                    else
                        bottom_page.visible_area.h = bottom_page.visible_area.h + self.footer:getHeight()
                    end
                end
            end
        end
    end
end

function ReaderView:onGammaUpdate(gamma, no_notification)
    self.state.gamma = gamma
    if self.page_scroll then
        self.ui:handleEvent(Event:new("UpdateScrollPageGamma", gamma))
    end
    if not no_notification then
        Notification:notify(T(_("Contrast set to: %1."), gamma))
    end
end

-- For ReaderKOptListener
function ReaderView:onDitheringUpdate()
    -- Do the device cap checks again, to avoid snafus when sharing configs between devices
    if Device:hasEinkScreen() then
        if Device:canHWDither() then
            if self.document.configurable.hw_dithering then
                self.document.hw_dithering = self.document.configurable.hw_dithering == 1
            end
        elseif Screen.fb_bpp == 8 then
            if self.document.configurable.sw_dithering then
                self.document.sw_dithering = self.document.configurable.sw_dithering == 1
            end
        end
    end
end

-- For KOptOptions
function ReaderView:onHWDitheringUpdate(toggle)
    self.document.hw_dithering = toggle
    Notification:notify(T(_("Hardware dithering set to: %1."), tostring(toggle)))
end

function ReaderView:onSWDitheringUpdate(toggle)
    self.document.sw_dithering = toggle
    Notification:notify(T(_("Software dithering set to: %1."), tostring(toggle)))
end

function ReaderView:onFontSizeUpdate(font_size)
    if self.ui.paging then
        self.ui:handleEvent(Event:new("ReZoom", font_size))
        Notification:notify(T(_("Font zoom set to: %1."), font_size))
    end
end

function ReaderView:onDefectSizeUpdate()
    self.ui:handleEvent(Event:new("ReZoom"))
end

function ReaderView:onPageCrop()
    self.ui:handleEvent(Event:new("ReZoom"))
end

function ReaderView:onMarginUpdate()
    self.ui:handleEvent(Event:new("ReZoom"))
end

function ReaderView:onSetViewMode(new_mode)
    if new_mode ~= self.view_mode then
        self:resetHighlightBoxesCache()
        self.view_mode = new_mode
        self.document:setViewMode(new_mode)
        self.ui:handleEvent(Event:new("ChangeViewMode"))
        Notification:notify(T( _("View mode set to: %1"), optionsutil:getOptionText("SetViewMode", new_mode)))
    end
end

function ReaderView:resetHighlightBoxesCache(items)
    if type(items) ~= "table" then
        self.highlight.page_boxes = {}
    else
        for _, item in ipairs(items) do
            if item.drawer then
                local page0, page1
                if self.ui.rolling then
                    page0 = self.document:getPageFromXPointer(item.pos0)
                    page1 = self.document:getPageFromXPointer(item.pos1)
                else
                    page0 = item.pos0.page
                    page1 = item.pos1.page
                end
                for page = page0, page1 do
                    self.highlight.page_boxes[page] = nil
                end
            end
        end
        if items.index_modified then -- annotation added or removed, shift annotations indexes
            local index, index_shift = items.index_modified, 1
            if index < 0 then
                index, index_shift = -index, -1
            end
            for _, page_boxes in pairs(self.highlight.page_boxes) do
                for _, box in ipairs(page_boxes) do
                    if box.index >= index then
                        box.index = box.index + index_shift
                    end
                end
            end
        end
    end
end

ReaderView.onReflowUpdated = ReaderView.resetHighlightBoxesCache
ReaderView.onDocumentRerendered = ReaderView.resetHighlightBoxesCache
ReaderView.onAnnotationsModified = ReaderView.resetHighlightBoxesCache

function ReaderView:onPageGapUpdate(page_gap)
    self.page_gap.height = Screen:scaleBySize(page_gap)
    Notification:notify(T(_("Page gap set to %1."), optionsutil.formatFlexSize(page_gap)))
    return true
end

function ReaderView:onSaveSettings()
    if self.ui.paging then
        if self.document:isEdited() and not self.ui.highlight.highlight_write_into_pdf then
            self.document:resetTileCacheValidity()
        end
        self.ui.doc_settings:saveSetting("tile_cache_validity_ts", self.document:getTileCacheValidity())
        if self.document.is_djvu then
            self.ui.doc_settings:saveSetting("render_mode", self.render_mode)
        end
    end
    -- Don't etch the current rotation in stone when sticky rotation is enabled
    if G_reader_settings:nilOrFalse("lock_rotation") then
        self.document.configurable.rotation_mode = Screen:getRotationMode() -- will be saved by ReaderConfig
    end
    self.ui.doc_settings:saveSetting("inverse_reading_order", self.inverse_reading_order)
    self.ui.doc_settings:saveSetting("invert_ui_layout_mirroring", self.invert_ui_layout_mirroring)
    self.ui.doc_settings:saveSetting("show_overlap_enable", self.page_overlap_enable)
    self.ui.doc_settings:saveSetting("page_overlap_style", self.page_overlap_style)
end

function ReaderView:getRenderModeMenuTable()
    local view = self
    local function make_mode(text, mode)
        return {
            text = text,
            checked_func = function() return view.render_mode == mode end,
            callback = function()
                view.render_mode = mode
                view.document.render_mode = mode
                view:recalculate()
                UIManager:broadcastEvent(Event:new("RenderingModeUpdate"))
            end,
        }
    end
    return  {
        -- @translators Selects which layers of the DjVu image should be rendered.  Valid  rendering  modes are color, black, mask, foreground, and background. See http://djvu.sourceforge.net/ and https://en.wikipedia.org/wiki/DjVu for more information about the format.
        text = _("DjVu render mode"),
        sub_item_table = {
            make_mode(_("COLOUR (works for both colour and b&w pages)"), 0),
            make_mode(_("BLACK & WHITE (for b&w pages only, much faster)"), 1),
            make_mode(_("COLOUR ONLY (slightly faster than COLOUR)"), 2),
            make_mode(_("MASK ONLY (for b&w pages only)"), 3),
            make_mode(_("COLOUR BACKGROUND (show only background)"), 4),
            make_mode(_("COLOUR FOREGROUND (show only foreground)"), 5),
        }
    }
end

function ReaderView:onCloseWidget()
    -- Stop any pending HintPage event
    UIManager:unschedule(self.emitHintPageEvent)
    --- @fixme: The awful readerhighlight_spec test *relies* on this pointer being left dangling...
    if not self.ui._testsuite then
        self.emitHintPageEvent = nil
    end
end

function ReaderView:onReaderReady()
    self.ui.doc_settings:delSetting("docsettings_reset_done")
    self.settings_last_save_time = UIManager:getElapsedTimeSinceBoot()
end

function ReaderView:onResume()
    -- As settings were saved on suspend, reset this on resume,
    -- as there's no need for a possibly immediate save.
    self.settings_last_save_time = UIManager:getElapsedTimeSinceBoot()
end

function ReaderView:checkAutoSaveSettings()
    if not self.settings_last_save_time then -- reader not yet ready
        return
    end
    if G_reader_settings:nilOrFalse("auto_save_settings_interval_minutes") then
        -- no auto save
        return
    end

    local interval_m = G_reader_settings:readSetting("auto_save_settings_interval_minutes")
    local interval = time.s(interval_m * 60)
    local now = UIManager:getElapsedTimeSinceBoot()
    if now - self.settings_last_save_time >= interval then
        self.settings_last_save_time = now
        -- I/O, delay until after the pageturn
        UIManager:tickAfterNext(function()
            self.ui:saveSettings()
        end)
    end
end

function ReaderView:isOverlapAllowed()
    if self.ui.paging then
        return not self.page_scroll
            and (self.ui.paging.zoom_mode ~= "page"
                or (self.ui.paging.zoom_mode == "page" and self.document.configurable.text_wrap == 1))
            and not self.ui.paging.zoom_mode:find("height")
    else
        return self.view_mode ~= "page"
    end
end

function ReaderView:setupTouchZones()
    (self.ui.rolling or self.ui.paging):setupTouchZones()
end

function ReaderView:onToggleReadingOrder(toggle)
    if toggle == nil then
        toggle = not self.inverse_reading_order
    end
    if self.inverse_reading_order ~= toggle then
        self.inverse_reading_order = toggle
        self:setupTouchZones()
        local is_rtl = self.inverse_reading_order ~= BD.mirroredUILayout() -- mirrored reading
        Notification:notify(is_rtl and _("RTL page turning.") or _("LTR page turning."))
    end
    return true
end

function ReaderView:getTapZones()
    local forward_zone, backward_zone
    local DTAP_ZONE_FORWARD = G_defaults:readSetting("DTAP_ZONE_FORWARD")
    local DTAP_ZONE_BACKWARD = G_defaults:readSetting("DTAP_ZONE_BACKWARD")
    local tap_zones_type = G_reader_settings:readSetting("page_turns_tap_zones", "default")
    if tap_zones_type == "default" then
        forward_zone = {
            ratio_x = DTAP_ZONE_FORWARD.x, ratio_y = DTAP_ZONE_FORWARD.y,
            ratio_w = DTAP_ZONE_FORWARD.w, ratio_h = DTAP_ZONE_FORWARD.h,
        }
        backward_zone = {
            ratio_x = DTAP_ZONE_BACKWARD.x, ratio_y = DTAP_ZONE_BACKWARD.y,
            ratio_w = DTAP_ZONE_BACKWARD.w, ratio_h = DTAP_ZONE_BACKWARD.h,
        }
    else -- user defined page turns tap zones
        local tap_zone_forward_w = G_reader_settings:readSetting("page_turns_tap_zone_forward_size_ratio", DTAP_ZONE_FORWARD.w)
        local tap_zone_backward_w = G_reader_settings:readSetting("page_turns_tap_zone_backward_size_ratio", DTAP_ZONE_BACKWARD.w)
        if tap_zones_type == "left_right" then
            forward_zone = {
                ratio_x = 1 - tap_zone_forward_w, ratio_y = 0,
                ratio_w = tap_zone_forward_w, ratio_h = 1,
            }
            backward_zone = {
                ratio_x = 0, ratio_y = 0,
                ratio_w = tap_zone_backward_w, ratio_h = 1,
            }
        elseif tap_zones_type == "top_bottom" then
            forward_zone = {
                ratio_x = 0, ratio_y = 1 - tap_zone_forward_w,
                ratio_w = 1, ratio_h = tap_zone_forward_w,
            }
            backward_zone = {
                ratio_x = 0, ratio_y = 0,
                ratio_w = 1, ratio_h = tap_zone_backward_w,
            }
        else -- "bottom_top"
            forward_zone = {
                ratio_x = 0, ratio_y = 0,
                ratio_w = 1, ratio_h = tap_zone_forward_w,
            }
            backward_zone = {
                ratio_x = 0, ratio_y = 1 - tap_zone_backward_w,
                ratio_w = 1, ratio_h = tap_zone_backward_w,
            }
        end
    end
    if self.inverse_reading_order ~= BD.mirroredUILayout() then -- mirrored reading
        forward_zone.ratio_x = 1 - forward_zone.ratio_x - forward_zone.ratio_w
        backward_zone.ratio_x = 1 - backward_zone.ratio_x - backward_zone.ratio_w
    end
    return forward_zone, backward_zone
end

function ReaderView:setupNoteMarkPosition()
    local is_sidemark = self.highlight.note_mark == "sidemark"

    -- set/free note marker sign
    if is_sidemark then
        if not self.note_mark_sign then
            self.note_mark_sign = TextWidget:new{
                text = "\u{F040}", -- pencil
                face = Font:getFace("smallinfofont", 14),
                padding = 0,
            }
        end
    else
        if self.note_mark_sign then
            self.note_mark_sign:free()
            self.note_mark_sign = nil
        end
    end

    -- calculate position x of the note side line/mark
    if is_sidemark or self.highlight.note_mark == "sideline" then
        local screen_w = Screen:getWidth()
        local sign_w = is_sidemark and self.note_mark_sign:getWidth() or self.note_mark_line_w
        local sign_gap = Screen:scaleBySize(5) -- to the text (cre) or to the screen edge (pdf)
        if self.ui.paging then
            if BD.mirroredUILayout() then
                self.note_mark_pos_x1 = sign_gap
            else
                self.note_mark_pos_x1 = screen_w - sign_gap - sign_w
            end
        else
            local doc_margins = self.document:getPageMargins()
            local pos_x_r = screen_w - doc_margins["right"] + sign_gap -- mark in the right margin
            local pos_x_l = doc_margins["left"] - sign_gap - sign_w -- mark in the left margin
            if self.document:getVisiblePageCount() == 1 then
                if BD.mirroredUILayout() then
                    self.note_mark_pos_x1 = pos_x_l
                else
                    self.note_mark_pos_x1 = pos_x_r
                end
            else -- two-page mode
                local page2_x = self.document:getPageOffsetX(self.document:getCurrentPage(true)+1)
                if BD.mirroredUILayout() then
                    self.note_mark_pos_x1 = pos_x_l
                    self.note_mark_pos_x2 = pos_x_l + page2_x
                else
                    self.note_mark_pos_x1 = pos_x_r - page2_x
                    self.note_mark_pos_x2 = pos_x_r
                end
            end
        end
    end
end

function ReaderView:getCurrentPageLineWordCounts()
    local lines_nb, words_nb = 0, 0
    if self.ui.rolling then
        local res = self.document:getTextFromPositions({x = 0, y = 0},
            {x = Screen:getWidth(), y = Screen:getHeight()}, true) -- do not highlight
        if res then
            lines_nb = #self.document:getScreenBoxesFromPositions(res.pos0, res.pos1, true)
            for word in util.gsplit(res.text, "[%s%p]+", false) do
                if util.hasCJKChar(word) then
                    for char in util.gsplit(word, "[\192-\255][\128-\191]+", true) do
                        words_nb = words_nb + 1
                    end
                else
                    words_nb = words_nb + 1
                end
            end
        end
    else
        local page_boxes = self.document:getTextBoxes(self.ui:getCurrentPage())
        if page_boxes and page_boxes[1][1].word then
            lines_nb = #page_boxes
            for _, line in ipairs(page_boxes) do
                if #line == 1 and line[1].word == "" then -- empty line
                    lines_nb = lines_nb - 1
                else
                    words_nb = words_nb + #line
                    local last_word = line[#line].word
                    if last_word:sub(-1) == "-" and last_word ~= "-" then -- hyphenated
                        words_nb = words_nb - 1
                    end
                end
            end
        end
    end
    return lines_nb, words_nb
end

return ReaderView<|MERGE_RESOLUTION|>--- conflicted
+++ resolved
@@ -1007,14 +1007,6 @@
 end
 
 function ReaderView:shouldInvertBiDiLayoutMirroring()
-<<<<<<< HEAD
-    -- A few widgets may temporarily invert UI layout mirroring
-    return G_reader_settings:isTrue("invert_ui_layout_mirroring")
-end
-
-function ReaderView:onToggleUILayoutMiroring()
-    G_reader_settings:flipNilOrFalse("invert_ui_layout_mirroring")
-=======
     return self.invert_ui_layout_mirroring
 end
 
@@ -1027,7 +1019,6 @@
         self.footer:setUILayoutMiroring(self.invert_ui_layout_mirroring)
     end
     return true
->>>>>>> 93bd4ed6
 end
 
 function ReaderView:onPageUpdate(new_page_no)
