--- conflicted
+++ resolved
@@ -70,7 +70,6 @@
 end
 
 function FileSearcher:close()
-<<<<<<< HEAD
     UIManager:close(self.search_dialog)
     self:readDir() --- @todo this probably doesn't need to be repeated once it's been done
     self:setSearchResults() --- @todo doesn't have to be repeated if the search term is the same
@@ -83,24 +82,7 @@
                                      self.search_value)
             }
         )
-=======
-    if self.search_value then
-        UIManager:close(self.search_dialog)
-        if string.len(self.search_value) > 0 then
-            self:readDir() --- @todo this probably doesn't need to be repeated once it's been done
-            self:setSearchResults() --- @todo doesn't have to be repeated if the search term is the same
-            if #self.results > 0 then
-                self:showSearchResults() --- @todo something about no results
-            else
-                UIManager:show(
-                    InfoMessage:new{
-                        text = BaseUtil.template(_("No results for '%1'."),
-                                             self.search_value)
-                    }
-                )
-            end
->>>>>>> 10922561
-        end
+    end
 end
 
 function FileSearcher:onShowFileSearch()
