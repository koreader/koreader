--- conflicted
+++ resolved
@@ -742,12 +742,8 @@
 function FileManager:getSortingMenuTable()
     local fm = self
     local collates = {
-<<<<<<< HEAD
-        strcoll = {_("title"), _("Sort by title")},
+        strcoll = {_("filename"), _("Sort by filename")},
         strcoll_mixed = {_("name mixed"), _("Sort by name - mixed files and folders")},
-=======
-        strcoll = {_("filename"), _("Sort by filename")},
->>>>>>> adceda15
         access = {_("date read"), _("Sort by last read date")},
         change = {_("date added"), _("Sort by date added")},
         modification = {_("date modified"), _("Sort by date modified")},
