--- conflicted
+++ resolved
@@ -178,17 +178,12 @@
 	-- #4 goal: we render next page, too. (TODO)
 
 	-- ideally, this should be factored out and only be called when needed (TODO)
-<<<<<<< HEAD
-	local page = self.doc:openPage(no)
-	local dc = self:setzoom(page, preCache)
-=======
 	local ok, page = pcall(self.doc.openPage, self.doc, no)
 	if not ok then
 		-- TODO: error handling
 		return nil
 	end
 	local dc = self:setzoom(page)
->>>>>>> 7e3e38be
 
 	-- offset_x_in_page & offset_y_in_page is the offset within zoomed page
 	-- they are always positive. 
@@ -293,13 +288,8 @@
 end
 
 -- set viewer state according to zoom state
-<<<<<<< HEAD
 function UniReader:setzoom(page, preCache)
-	local dc = self.newDC()
-=======
-function UniReader:setzoom(page)
 	local dc = DrawContext.new()
->>>>>>> 7e3e38be
 	local pwidth, pheight = page:getSize(self.nulldc)
 	print("# page::getSize "..pwidth.."*"..pheight);
 	local x0, y0, x1, y1 = page:getUsedBBox()
